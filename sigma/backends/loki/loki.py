import copy
import math
import re
from dataclasses import dataclass
from difflib import SequenceMatcher
from enum import Enum, auto
from typing import (
    Any,
    ClassVar,
    Deque,
    Dict,
    List,
    NamedTuple,
    Optional,
    Pattern,
    Tuple,
    Union,
)

from sigma.conditions import (
    ConditionAND,
    ConditionFieldEqualsValueExpression,
    ConditionItem,
    ConditionNOT,
    ConditionOR,
    ConditionValueExpression,
    ParentChainMixin,
    ConditionType,
)
from sigma.conversion.base import TextQueryBackend
from sigma.conversion.deferred import DeferredQueryExpression
from sigma.conversion.state import ConversionState
from sigma.correlations import SigmaCorrelationRule, SigmaCorrelationTypeLiteral
from sigma.exceptions import SigmaFeatureNotSupportedByBackendError, SigmaError
from sigma.pipelines.loki import LokiCustomAttributes
from sigma.processing.pipeline import ProcessingPipeline
from sigma.rule import SigmaRule
from sigma.types import (
    SigmaBool,
    SigmaCasedString,
    SigmaCompareExpression,
    SigmaCIDRExpression,
    SigmaExpansion,
    SigmaRegularExpression,
    SigmaString,
    SigmaNull,
    SigmaNumber,
    SigmaFieldReference,
)
from warnings import warn
from yaml import dump

from sigma.shared import (
    sanitize_label_key,
    quote_string_value,
    join_or_values_re,
    escape_and_quote_re,
    convert_str_to_re,
)

Conditions = Union[
    ConditionItem,
    ConditionNOT,
    ConditionOR,
    ConditionAND,
    ConditionFieldEqualsValueExpression,
    ConditionValueExpression,
]


class LogQLLogParser(
    Enum
):  # would be a little nicer as a StrEnum, requires Python 3.11
    """The different log parsers available in LogQL.

    See: https://grafana.com/docs/loki/latest/logql/log_queries/#parser-expression"""

    JSON = "json"
    LOGFMT = "logfmt"
    PATTERN = "pattern"
    REGEXP = "regexp"
    UNPACK = "unpack"

    def __str__(self):
        return self.value


class LogQLDeferredType:
    """The different types of deferred expressions that can be created by this backend"""

    STR = auto()
    CIDR = auto()
    REGEXP = auto()
    OR_STR = auto()
    FIELD_REF = auto()


@dataclass
class LogQLDeferredUnboundStrExpression(DeferredQueryExpression):
    """'Defer' unbounded matching to pipelined command **BEFORE** main search expression."""

    value: str
    op: str = "|="  # default to matching

    def negate(self) -> DeferredQueryExpression:
        self.op = LogQLBackend.negated_line_filter_operator[self.op]
        return self

    def finalize_expression(self) -> str:
        return f"{self.op} {self.value}"


@dataclass
class LogQLDeferredUnboundCIDRExpression(DeferredQueryExpression):
    """'Defer' unbounded matching of CIDR to pipelined command **BEFORE** main search expression."""

    ip: str
    op: str = "|="  # default to matching

    def negate(self) -> DeferredQueryExpression:
        self.op = LogQLBackend.negated_line_filter_operator[self.op]
        return self

    def finalize_expression(self) -> str:
        return f'{self.op} ip("{self.ip}")'


@dataclass
class LogQLDeferredUnboundRegexpExpression(DeferredQueryExpression):
    """'Defer' unbounded matching of regex to pipelined command **BEFORE** main search
    expression."""

    regexp: str
    op: str = "|~"  # default to matching

    def negate(self) -> DeferredQueryExpression:
        self.op = LogQLBackend.negated_line_filter_operator[self.op]
        return self

    def finalize_expression(self) -> str:
        if "`" in self.regexp:
            value = '"' + SigmaRegularExpression(self.regexp).escape(('"',)) + '"'
        else:
            value = "`" + self.regexp + "`"
        return f"{self.op} {value}"


@dataclass
class LogQLDeferredOrUnboundExpression(DeferredQueryExpression):
    """'Defer' unbounded OR matching to pipelined command **BEFORE** main search expression."""

    exprs: List[Union[SigmaString, SigmaRegularExpression]]
    op: str = "|~"  # default to matching
    case_insensitive: bool = True

    def negate(self) -> DeferredQueryExpression:
        self.op = LogQLBackend.negated_line_filter_operator[self.op]
        return self

    def finalize_expression(self) -> str:
        return f"{self.op} {join_or_values_re(self.exprs, self.case_insensitive)}"


@dataclass
class LogQLDeferredFieldRefExpression(DeferredQueryExpression):
    """'Defer' field reference matching to pipelined command **AFTER** main search expression."""

    field: str
    value: str
    field_tracker: int

    def finalize_expression(self) -> str:
        return f"match_{self.field_tracker}=`{{{{ if eq .{self.field} .{self.value} }}}}true{{{{ else }}}}false{{{{ end }}}}`"


@dataclass
class LogQLDeferredFieldRefFilterExpression(DeferredQueryExpression):
    """
    'Defer' field reference matching to after the label_format expressions
    """

    field_tracker: int
    op = "true"

    def negate(self) -> DeferredQueryExpression:
        self.op = "false"
        return self

    def finalize_expression(self) -> str:
        return f"match_{self.field_tracker}=`{self.op}`"


LogQLLineFilterInfo = NamedTuple(
    "LogQLLineFilterInfo",
    [("value", str), ("negated", bool), ("deftype", auto)],
)


class LogQLBackend(TextQueryBackend):
    """Loki LogQL query backend. Generates LogQL queries as described in the Loki documentation:

    https://grafana.com/docs/loki/latest/logql/log_queries/"""

    # The backend generates grouping if required
    name: ClassVar[str] = "Grafana Loki"
    identifier: ClassVar[str] = "loki"
    formats: ClassVar[Dict[str, str]] = {
        "default": "Plain Loki queries",
        "ruler": "Loki 'ruler' output format for generating alerts",
    }
    requires_pipeline: ClassVar[bool] = False

    # Operator precedence: tuple of Condition{AND,OR} in order of precedence.
    # LogQL lacks a NOT operator - is replicated by applying De Morgan's laws instead
    # mypy type: ignore required as the annotation on precedence requires 3 ConditionItems
    precedence: ClassVar[Tuple[ConditionItem, ConditionItem]] = (
        ConditionAND,
        ConditionOR,
    )  # type: ignore[assignment]
    # Expression for precedence override grouping as format string with {expr} placeholder
    group_expression: ClassVar[str] = "({expr})"

    # Generated query tokens
    token_separator: str = " "  # separator inserted between all boolean operators
    or_token: ClassVar[str] = "or"
    and_token: ClassVar[str] = "and"

    # Rather than picking between "s and `s, defaulting to `s
    str_quote: ClassVar[str] = "`"
    escape_char: ClassVar[str] = "\\"
    add_escaped: ClassVar[str] = "\\"
    filter_chars: ClassVar[str] = ""

    field_replace_pattern: ClassVar[Pattern] = re.compile("[^a-zA-Z0-9_:]+")
    anchor_replace_pattern: ClassVar[Pattern] = re.compile(
        "^(?P<ext>\\(\\?[^)]\\))?(?P<start>\\^)?(?P<body>.*?)(?P<end>\\$)?$"
    )

    negated_line_filter_operator: ClassVar[Dict[str, str]] = {
        "|=": "!=",
        "!=": "|=",
        "|~": "!~",
        "!~": "|~",
    }

    current_templates: ClassVar[Union[bool, None]] = None
    # Leave this to be set by the below function
    eq_token: ClassVar[str]
    field_null_expression: ClassVar[str]
    re_expression: ClassVar[str]
    re_flag_prefix: bool = True
    cidr_expression: ClassVar[str]
    compare_op_expression: ClassVar[str]
    compare_operators: ClassVar[Dict[SigmaCompareExpression.CompareOperators, str]]
    case_sensitive_match_expression: ClassVar[str]
    field_exists_expression: ClassVar[str]
    field_not_exists_expression: ClassVar[str]

    @staticmethod
    def set_expression_templates(negated: bool) -> None:
        """When converting field expressions, the TextBackend class uses the below
        variables to format the rule. As LogQL applies negation directly via
        expressions, we need to dynamically update these depending on whether the
        expression was negated or not."""
        if negated == LogQLBackend.current_templates:
            return  # nothing to do!

        # Set the expression templates regardless of the negation state
        LogQLBackend.compare_op_expression = "{field}{operator}{value}"

        if negated:
            LogQLBackend.eq_token = "!="
            LogQLBackend.field_null_expression = "{field}!=``"
            LogQLBackend.re_expression = "{field}!~{regex}"
            LogQLBackend.cidr_expression = '{field}!=ip("{value}")'
            LogQLBackend.compare_operators = {
                SigmaCompareExpression.CompareOperators.LT: ">=",
                SigmaCompareExpression.CompareOperators.LTE: ">",
                SigmaCompareExpression.CompareOperators.GT: "<=",
                SigmaCompareExpression.CompareOperators.GTE: "<",
            }
            LogQLBackend.case_sensitive_match_expression = "{field}!={value}"
            LogQLBackend.field_exists_expression = '{field}=""'
            LogQLBackend.field_not_exists_expression = '{field}!=""'
        else:
            LogQLBackend.eq_token = "="
            LogQLBackend.field_null_expression = "{field}=``"
            LogQLBackend.re_expression = "{field}=~{regex}"
            LogQLBackend.cidr_expression = '{field}=ip("{value}")'
            LogQLBackend.compare_operators = {
                SigmaCompareExpression.CompareOperators.LT: "<",
                SigmaCompareExpression.CompareOperators.LTE: "<=",
                SigmaCompareExpression.CompareOperators.GT: ">",
                SigmaCompareExpression.CompareOperators.GTE: ">=",
            }
            LogQLBackend.case_sensitive_match_expression = "{field}={value}"
            LogQLBackend.field_exists_expression = '{field}!=""'
            LogQLBackend.field_not_exists_expression = '{field}=""'

        # Cache the state of these variables, so we don't keep setting them needlessly
        LogQLBackend.current_templates = negated

    # LogQL does not support wildcards, but we convert them to regular expressions
    # Character used as multi-character wildcard (replaced with .*)
    wildcard_multi: ClassVar[str] = "*"
    # Character used as single-character wildcard (replaced with .)
    wildcard_single: ClassVar[str] = "?"

    # Regular expressions
    re_escape_char: ClassVar[str] = "\\"
    # mypy type: ignore required due to incorrect typing on TextQueryBackend
    re_escape: ClassVar[Tuple[str]] = ()  # type: ignore[assignment]

    unbound_value_str_expression: ClassVar[str] = "{value}"
    unbound_value_num_expression: ClassVar[str] = "{value}"
    unbound_value_re_expression: ClassVar[str] = "{value}"
    unbound_value_cidr_expression: ClassVar[str] = '|= ip("{value}")'

    deferred_start: ClassVar[str] = ""
    deferred_separator: ClassVar[str] = " "
    deferred_only_query: ClassVar[str] = ""

    # Correlation rule support
    correlation_methods = {"default": "Use LogQL metric queries to correlate events"}
    event_count_correlation_query = {
        "default": "{aggregate} {condition}",
    }
    value_count_correlation_query = {
        "default": "{aggregate} {condition}",
    }
    correlation_search_single_rule_expression = "{query}"
    event_count_aggregation_expression = {
        "default": "sum{groupby}(count_over_time({search} [{timespan}]))",
    }
    # Note: here groupby includes field appended to the end, due to the overriden implementation of
    #       convert_correlation_aggregation_from_template
    value_count_aggregation_expression = {
        "default": "count without ({field}) (sum{groupby}(count_over_time({search} [{timespan}])))",
    }
    # Loki supports all the default time span specifiers (s, m, h, d) defined for correlation rules
    timespan_mapping = {}
    groupby_expression = {
        "default": " by ({fields}) ",
    }
    groupby_field_expression = {
        "default": "{field}",
    }
    groupby_field_expression_joiner = {
        "default": ", ",
    }
    event_count_condition_expression = {
        "default": "{op} {count}",
    }
    value_count_condition_expression = {
        "default": "{op} {count}",
    }

    # Loki-specific functionality
    add_line_filters: bool = False
    case_sensitive: bool = False

    # Field Ref Match Tracker
    field_ref_tracker: int = 0

    def __init__(
        self,
        processing_pipeline: Optional[ProcessingPipeline] = None,
        collect_errors: bool = False,
        add_line_filters: Union[bool, str] = False,
        case_sensitive: Union[bool, str] = False,
    ):
        super().__init__(processing_pipeline, collect_errors)
        # mypy type: ignore required due to incorrect typing on Backend
        self.last_processing_pipeline: Optional[
            ProcessingPipeline
        ] = processing_pipeline  # type: ignore[assignment]

        if isinstance(add_line_filters, bool):
            self.add_line_filters = add_line_filters
        else:
            self.add_line_filters = add_line_filters.lower() == "true"
        if isinstance(case_sensitive, bool):
            self.case_sensitive = case_sensitive
        else:
            self.case_sensitive = case_sensitive.lower() == "true"

    # Loki-specific functions

    def select_log_parser(self, rule: SigmaRule) -> Union[str, LogQLLogParser]:
        """Select a relevant log parser based on common approaches to ingesting data into Loki.
        Currently defaults to logfmt, but will use the json parser for Windows, Azure and Zeek
        signatures."""
        if LokiCustomAttributes.PARSER.value in rule.custom_attributes:
            return rule.custom_attributes[LokiCustomAttributes.PARSER.value]
        # TODO: this currently supports two commonly used formats -
        # more advanced parser formats would be required/more efficient for other sources
        if rule.logsource.product in ("windows", "azure", "zeek"):
            # Most Windows log data comes from EventLog, and both Promtail and FluentD
            # exporters produce JSON output for Loki.
            # Azure log data also arrives in Loki in JSON format, via the Logstash exporter
            # - Note: if you are using the Azure data source in Grafana, the query language
            # is Kusto QL
            # Zeek's default log file format (TSV) is not clearly supported by promtail/loki - but
            # fortunately Zeek also offers a JSON format alternative.
            # See:
            #  - https://grafana.com/docs/loki/latest/clients/promtail/scraping/#windows-event-log  # noqa: E501
            #  - https://blog.e-mundo.de/post/painless-and-secure-windows-event-log-delivery-with-fluent-bit-loki-and-grafana/  # noqa: E501
            #  - https://www.elastic.co/guide/en/logstash/current/plugins-inputs-azure_event_hubs.html  # noqa: E501
            #  - https://docs.zeek.org/en/master/log-formats.html#zeek-json-format-logs
            return LogQLLogParser.JSON
        # default to logfmt - relevant for auditd, and many other applications
        return LogQLLogParser.LOGFMT

    def select_log_stream(self, rule: SigmaRule) -> str:
        """Select a logstream based on the logsource information included within a rule and
        following the assumptions described in select_log_parser."""
        if LokiCustomAttributes.LOGSOURCE_SELECTION.value in rule.custom_attributes:
            return rule.custom_attributes[
                LokiCustomAttributes.LOGSOURCE_SELECTION.value
            ]
        logsource = rule.logsource
        if logsource.product == "windows":
            return '{job=~"eventlog|winlog|windows|fluentbit.*"}'
        if logsource.product == "azure":
            return '{job="logstash"}'
        # By default, bring back all log streams
        return '{job=~".+"}'

    def partition_rule(
        self, condition: Conditions, partitions: int
    ) -> List[Conditions]:
        """Given a rule that is (probably) going to generate a query that is longer
        than the maximum query length for LogQL, break it into smaller conditions, by
        identifying the highest level OR in the parse tree and equally dividing its
        arguments between copies of the same rule.

        Notes:
            This code makes a number of assumptions about a rule:
             - a rule contains at least one OR (warning if one can't be found)
             - all arguments of the top-OR are same length (likely a bad assumption!)
             - if we had multiple parsed_conditions, they each need processing
               separately
        """
        new_conditions: List[Conditions] = []
        for part_ind in range(partitions):
            condition_copy = copy.deepcopy(condition)
            # Find the top-OR and partition it
            found_or = False
            conditions = Deque[ParentChainMixin]()
            conditions.append(condition_copy)
            while conditions:
                # breadth-first search the parse tree to find the highest OR
                cond = conditions.popleft()
                if isinstance(cond, ConditionOR):
                    arg_count = len(cond.args)
                    # If we need more partitions than arguments to the top OR, try with
                    # just that many
                    if arg_count < partitions:
                        warn(
                            f"Too few arguments to highest OR, reducing partition "
                            f"count to {arg_count}",
                        )
                        return self.partition_rule(condition, arg_count)
                    start = part_ind * int(arg_count / partitions)
                    end = (part_ind + 1) * int(arg_count / partitions)
                    cond.args = cond.args[start:end]
                    found_or = True
                    break
                if isinstance(cond, ConditionItem):
                    for arg in cond.args:
                        conditions.append(arg)
            if not found_or:
                # No OR statement within the large query, so probably no way of
                # dividing query
                warn(
                    "Cannot partition a rule that exceeds query length limits "
                    "due to lack of ORs",
                )
                return [condition]
            new_conditions.append(condition_copy)
        return new_conditions

    def convert_field_expression_to_line_filter(
        self,
        expr: ConditionFieldEqualsValueExpression,
        log_parser: Union[str, LogQLLogParser],
    ) -> Optional[LogQLLineFilterInfo]:
        """Given a field expression, attempt to convert it into a valid line filter
        that can be added to a query to improve its performance without reducing the
        number of results that will be produced by that query. Returns None if no such
        filter can be created."""
        # Can only use negation of expressions if the log format includes the field
        # name in the log line
        if log_parser is LogQLLogParser.LOGFMT and isinstance(
            expr.value, (SigmaString, SigmaNumber, SigmaBool, SigmaNull)
        ):
            value = "" if isinstance(expr.value, SigmaNull) else str(expr.value)
            return LogQLLineFilterInfo(
                value=f"{expr.field}={value}",
                negated=getattr(expr, "negated", False),
                deftype=LogQLDeferredType.STR,
            )
        elif isinstance(
            expr.value, (SigmaString, SigmaNumber, SigmaBool)
        ) and not getattr(expr, "negated", False):
            return LogQLLineFilterInfo(
                value=str(expr.value),
                negated=getattr(expr, "negated", False),
                deftype=LogQLDeferredType.STR,
            )
        elif isinstance(expr.value, SigmaRegularExpression):
            # Could include field name if entries are logfmt and doesn't start with wildcard
            regexp = expr.value.regexp
            anchors = LogQLBackend.anchor_replace_pattern.match(expr.value.regexp)
            if (
                anchors
                and anchors.group("body")
                and (anchors.group("start") or anchors.group("end"))
            ):
                regexp = (
                    anchors.group("ext") if anchors.group("ext") else ""
                ) + anchors.group("body")
            return LogQLLineFilterInfo(
                value=regexp,
                negated=getattr(expr, "negated", False),
                deftype=LogQLDeferredType.REGEXP,
            )
        elif isinstance(expr.value, SigmaCIDRExpression):
            # Could include field name if entries are logfmt
            return LogQLLineFilterInfo(
                value=expr.value.cidr,
                negated=getattr(expr, "negated", False),
                deftype=LogQLDeferredType.CIDR,
            )
        else:
            # Can't necessarily assume the field will appear in the log file for an
            # arbitary log format
            return None

    def find_longest_common_string_line_filter(
        self,
        candidates: List[Optional[LogQLLineFilterInfo]],
        log_parser: Union[str, LogQLLogParser],
    ) -> Optional[LogQLLineFilterInfo]:
        """Finds the longest line filter that will match all of the candidate line
        filters provided, using difflib's SequenceMatcher to find the relevant
        string. All candidate values cannot be None, must not be negated, and must be
        string values."""
        # If, for *any* of the candidates, no valid line filter was generated, they are
        # negated, or they are not strings, we cannot ensure that the generated filter
        # will necessarily catch all arguments and we must return no filter
        any_issues = any(
            (
                cand is None
                or getattr(cand, "negated", False)
                or cand.deftype is not LogQLDeferredType.STR
            )
            for cand in candidates
        )
        if any_issues:
            return None
        matcher = None
        match = None
        value = None
        # Finding the longest common substring of a list of strings, by repeatedly
        # calling SequenceMatcher's find_longest_match. The 1st candidate is cached
        # in the 2nd sequence (b), then following candidates are set as the 1st
        # sequence (a). The longest match between a and b is then found, each time
        # reducing the search region of b based on the previous match.
        # See: https://docs.python.org/3/library/difflib.html#difflib.SequenceMatcher
        for cand in candidates:
            if matcher is None:
                # First iteration: initialise sequence matcher with the first
                # candidate as sequence 2
                # mypy doesn't spot that the previous check will prevent cand = None
                value = cand.value  # type: ignore
                matcher = SequenceMatcher(None, b=value)
            else:
                # Subsequent iterations: use the current candidate as sequence 1
                matcher.set_seq1(cand.value)
                # If we've previously found a match, only use the current matched
                # region in b for this search, otherwise use the whole string
                blo = match.b if match else 0
                bhi = match.b + match.size if match else len(value)
                match = matcher.find_longest_match(0, len(cand.value), blo, bhi)
                # If the current match length is 0, there was no common substring
                # between all of the candidates found using this greedy strategy
                if match.size == 0:
                    return None
        if matcher and match:
            start = match.b
            end = match.b + match.size
            return LogQLLineFilterInfo(
                value=value[start:end],
                negated=False,
                deftype=LogQLDeferredType.STR,
            )
        return None

    def generate_candidate_line_filter(
        self, cond: ParentChainMixin, log_parser: Union[str, LogQLLogParser]
    ) -> Optional[LogQLLineFilterInfo]:
        """Given a condition, attempt to find the longest string in queries that could
        be used as line filters, which should improve the overall performance of the
        generated Loki queries."""
        if isinstance(cond, ConditionFieldEqualsValueExpression):
            return self.convert_field_expression_to_line_filter(cond, log_parser)
        # AND clauses: any of the values could be true - so pick the longest one
        if isinstance(cond, ConditionAND):
            candidates = [
                self.generate_candidate_line_filter(arg, log_parser)
                for arg in cond.args
            ]
            longest = None
            for cand in candidates:
                if cand and (longest is None or len(cand.value) > len(longest.value)):
                    longest = cand
            return longest
        # OR clauses: all of the values must be possible, so we can use the LCS of
        # them all
        elif isinstance(cond, ConditionOR):
            candidates = [
                self.generate_candidate_line_filter(arg, log_parser)
                for arg in cond.args
            ]
            # The longest common substring of all the arguments is permissible as a
            # line filter, as every candidate must contain at least that string
            return self.find_longest_common_string_line_filter(candidates, log_parser)
        else:  # pragma: no cover
            # The above should cover all existing Sigma classes, but just in case...
            # (Helpful for spotting ConditionNOTs that somehow got through)
            raise SigmaError(
                f"Unhandled type by Loki backend: {str(cond.__class__.__name__)}"
            )

    def update_parsed_conditions(
        self, condition: Conditions, negated: bool = False
    ) -> Conditions:
        """Do a depth-first recursive search of the parsed items and update conditions
        to meet LogQL's structural requirements:

        - LogQL does not support wildcards in strings, so we convert them instead to
          regular expressions
        - LogQL does case sensitive searches by default, but Sigma strings are case
          insensitive, so to be fully spec compliant, we have to convert them into
          regular expressions with a leading (?i) flag
          - to enforce case_sensitive matching, rather than the Sigma default, set
            case_sensitive to True
        - LogQL does not support NOT operators, so we use De Morgan's law to push the
          negation down the tree (flipping ANDs and ORs and swapping operators, i.e.,
          = becomes !=, etc.)
        """
        if isinstance(
            condition,
            (ConditionFieldEqualsValueExpression, ConditionValueExpression),
        ):
            if (
                isinstance(condition.value, SigmaString)
                and (not self.case_sensitive or condition.value.contains_special())
                and not isinstance(condition.value, SigmaCasedString)
            ):
                condition.value = convert_str_to_re(
                    condition.value,
                    field_filter=isinstance(
                        condition, ConditionFieldEqualsValueExpression
                    ),
                )
        if isinstance(condition, ConditionItem):
            if isinstance(condition, ConditionNOT):
                negated = not negated
                # Remove the ConditionNOT as the parent
                condition.args[0].parent = condition.parent
                return self.update_parsed_conditions(condition.args[0], negated)
            elif isinstance(condition, (ConditionAND, ConditionOR)):
                if negated:
                    new_condition: ConditionItem
                    if isinstance(condition, ConditionAND):
                        new_condition = ConditionOR(condition.args, condition.source)
                    else:
                        new_condition = ConditionAND(condition.args, condition.source)
                    # Update the parent references to reflect the new structure
                    new_condition.parent = condition.parent
                    for i in range(len(condition.args)):
                        condition.args[i].parent = new_condition
                        condition.args[i] = self.update_parsed_conditions(
                            condition.args[i], negated
                        )
                    setattr(new_condition, "negated", negated)
                    return new_condition
                else:
                    for i in range(len(condition.args)):
                        condition.args[i] = self.update_parsed_conditions(
                            condition.args[i], negated
                        )
        # Record negation appropriately
        # NOTE: the negated property does not exist on the above classes,
        # so using setattr to set it dynamically
        setattr(condition, "negated", negated)
        return condition

    # Overriding Sigma TextQueryBackend functionality as necessary
    def convert_rule(
        self, rule: SigmaRule, output_format: Optional[str] = None
    ) -> List[Union[str, DeferredQueryExpression]]:
        """Convert a single Sigma rule into one or more queries, based on the maximum
        estimated length of a generated query, and updating the parse tree
        appropriately.
        """
        attempted_conversion = False
        attempt_shortening = False
        error_state = "initialising"
        try:
            self.last_processing_pipeline = (
                self.backend_processing_pipeline
                + self.processing_pipeline
                + self.output_format_processing_pipeline[
                    output_format or self.default_format
                ]
            )

            error_state = "applying processing pipeline on"
            self.last_processing_pipeline.apply(rule)  # 1. Apply transformations
            states = [
                ConversionState(
                    processing_state=dict(self.last_processing_pipeline.state)
                )
                for _ in rule.detection.parsed_condition
            ]

            # 1.5. Apply Loki parse tree changes BEFORE attempting to convert a rule
            # When finalising a query from a condition, the index it is associated with
            # is the index of the parsed_condition from the rule detection. As this
            # code may partition one or more of these conditions into multiple
            # conditions, we explicitly associate them together here so the
            # relationship can be maintained throughout.
            conditions: List[Tuple[int, Conditions]] = [
                (index, self.update_parsed_conditions(cond.parsed))
                for index, cond in enumerate(rule.detection.parsed_condition)
            ]
            shortened_conditions: List[Tuple[int, Conditions]] = []
            finalized_queries: List[Union[str, DeferredQueryExpression]] = []

            threshold_length = 4096  # 80% of Loki limit (5120) due to query expansion
            while not attempted_conversion or attempt_shortening:
                if attempt_shortening:
                    conditions = shortened_conditions
                    attempt_shortening = False

                error_state = "converting"
                # mypy type: ignore required due to ConditionItem (an ABC) being in Conditions
                queries = [  # 2. Convert condition
                    (index, self.convert_condition(cond, states[index]))  # type: ignore[arg-type]
                    for index, cond in conditions
                ]

                for index, query in queries:
                    if not states[index].has_deferred() and self.add_line_filters:
                        # 2.5. Introduce line filters
                        error_state = "introducing line filters"
                        log_parser = self.select_log_parser(rule)
                        candidate_lfs = [
                            self.generate_candidate_line_filter(cond, log_parser)
                            for _, cond in conditions
                        ]
                        if candidate_lfs and candidate_lfs[0] is not None:
                            value, negated, def_type = candidate_lfs[0]
<<<<<<< HEAD
                            line_filter: DeferredQueryExpression
=======
                            line_filter: Optional[DeferredQueryExpression] = None
>>>>>>> dfee164c
                            if def_type is LogQLDeferredType.STR:
                                line_filter = LogQLDeferredUnboundStrExpression(
                                    states[index],
                                    self.convert_value_str(
                                        SigmaString(value), states[index]
                                    ),
                                )
                            elif def_type is LogQLDeferredType.REGEXP:
                                line_filter = LogQLDeferredUnboundRegexpExpression(
                                    states[index], value
                                )
                            elif def_type is LogQLDeferredType.CIDR:
                                line_filter = LogQLDeferredUnboundCIDRExpression(
                                    states[index], value
                                )
                            if line_filter and negated:
                                line_filter.negate()

                    error_state = "finalizing query for"
                    final_query = self.finalize_query(
                        rule,
                        query,
                        index,
                        states[index],
                        output_format or self.default_format,
                    )
                    if isinstance(final_query, str):
                        if len(final_query) < threshold_length:
                            # If the query is within the threshold length, all is well
                            finalized_queries.append(final_query)
                        elif not attempted_conversion:
                            # If this is the first pass, try to shorten the condition
                            shortened_conditions.extend(
                                (index, cond)  # Ensure the index-cond remain associated
                                for cond in self.partition_rule(
                                    conditions[index][1],
                                    math.ceil(len(final_query) / threshold_length),
                                )
                            )
                            attempt_shortening = True
                        else:
                            # Otherwise, produce the query anyway
                            finalized_queries.append(final_query)
                    else:
                        finalized_queries.append(final_query)
                attempted_conversion = True
            rule.set_conversion_result(finalized_queries)
            rule.set_conversion_states(states)
            if rule._output:
                return finalized_queries
            else:
                return []

        except SigmaError as e:
            if self.collect_errors:
                self.errors.append((rule, e))
                return []
            else:
                raise e
        except Exception as e:  # pragma: no cover
            # enrich all other exceptions with Sigma-specific context information
            msg = f" (while {error_state} rule {str(rule.source)})"
            if len(e.args) > 1:
                e.args = (e.args[0] + msg,) + e.args[1:]
            else:
                e.args = (e.args[0] + msg,)
            raise

    def convert_value_re(
        self, r: SigmaRegularExpression, state: ConversionState
    ) -> str:
        return escape_and_quote_re(r, self.re_flag_prefix)

    def convert_condition_or(
        self, cond: ConditionOR, state: ConversionState
    ) -> Union[str, DeferredQueryExpression]:
        """Implements OR'd unbounded conditions as a regex that combines the search terms
        with |s."""
        unbound_deferred_or = None
        for arg in cond.args:
            if isinstance(arg, ConditionValueExpression) and isinstance(
                arg.value, (SigmaString, SigmaRegularExpression)
            ):
                if unbound_deferred_or is None:
                    unbound_deferred_or = LogQLDeferredOrUnboundExpression(
                        state, [], "|~", not self.case_sensitive
                    )
                    if getattr(cond, "negated", False):
                        unbound_deferred_or.negate()
                unbound_deferred_or.exprs.append(arg.value)
            elif unbound_deferred_or is not None:
                raise SigmaFeatureNotSupportedByBackendError(
                    "Operator 'or' not supported by the backend for unbound conditions combined "
                    "with field conditions",
                    source=cond.source,
                )
        if unbound_deferred_or is not None:
            return unbound_deferred_or
        else:
            joiner = self.token_separator + self.or_token + self.token_separator
            # mypy type: ignore required as mypy is unable to expand ABC ConditionItem to subclasses
            return joiner.join(
                (
                    converted
                    for converted in (
                        (
                            self.convert_condition(arg, state)  # type: ignore
                            if isinstance(
                                arg,
                                (
                                    ConditionFieldEqualsValueExpression,
                                    ConditionValueExpression,
                                ),
                            )
                            or self.compare_precedence(cond, arg)
                            else self.convert_condition_group(arg, state)
                        )
                        for arg in cond.args
                    )
                    if converted is not None
                    and not isinstance(converted, DeferredQueryExpression)
                    and len(converted) > 0
                )
            )

    def convert_condition_and(
        self, cond: ConditionAND, state: ConversionState
    ) -> Union[str, DeferredQueryExpression]:
        """Checks that unbounded conditions are not also being combined with ORs
        (as we cannot implement such an expression with regexes)."""
        if cond.parent_condition_chain_contains(ConditionOR):
            for arg in cond.args:
                if isinstance(arg, ConditionValueExpression):
                    raise SigmaFeatureNotSupportedByBackendError(
                        "Operator 'or' not supported by the backend for unbound conditions "
                        "combined with 'and'",
                        source=cond.source,
                    )
        joiner = self.token_separator + self.and_token + self.token_separator
        # mypy type: ignore required as mypy is unable to expand ABC ConditionItem to subclasses
        return joiner.join(
            (
                converted
                for converted in (
                    (
                        self.convert_condition(arg, state)  # type: ignore
                        if isinstance(
                            arg,
                            (
                                ConditionFieldEqualsValueExpression,
                                ConditionValueExpression,
                            ),
                        )
                        or self.compare_precedence(cond, arg)
                        else self.convert_condition_group(arg, state)
                    )
                    for arg in cond.args
                )
                if converted is not None
                and not isinstance(converted, DeferredQueryExpression)
                and len(converted) > 0
            )
        )

    def convert_condition_field_eq_field(
        self, cond: SigmaFieldReference, state: ConversionState
    ) -> Union[str, DeferredQueryExpression]:
        """
        Constructs a condition that compares two fields in a log line to enable us to
        search for logs where the values of two labels are the same.
        """

        if isinstance(cond, ConditionFieldEqualsValueExpression):
            if isinstance(cond.value, SigmaFieldReference):
                field1, field2 = self.convert_condition_field_eq_field_escape_and_quote(
                    cond.field, cond.value.field
                )
                # This gets added by the base class to the state, so we don't need
                # to return this here, see __post_init__()
                LogQLDeferredFieldRefExpression(
                    state, field1, field2, self.field_ref_tracker
                )
                expr = LogQLDeferredFieldRefFilterExpression(
                    state, self.field_ref_tracker
                )
                if getattr(cond, "negated", False):
                    expr.negate()
                self.field_ref_tracker += 1

                return expr
        return ""

    def convert_condition_field_eq_val(
        self, cond: ConditionFieldEqualsValueExpression, state: ConversionState
    ) -> Union[str, DeferredQueryExpression]:
        """Adjust the expression templates based on whether the condition is negated,
        prior to converting it. Not required for convert_condition_val, as they use
        deferred expressions, which use a different approach."""
        LogQLBackend.set_expression_templates(getattr(cond, "negated", False))
        return super().convert_condition_field_eq_val(cond, state)

    def convert_condition_field_eq_val_str(
        self, cond: ConditionFieldEqualsValueExpression, state: ConversionState
    ) -> Union[str, DeferredQueryExpression]:
        if (
            not self.case_sensitive
            and isinstance(cond.value, SigmaString)
            and len(cond.value) > 0
        ):
            cond.value = convert_str_to_re(cond.value, True, True)
            return super().convert_condition_field_eq_val_re(cond, state)
        return super().convert_condition_field_eq_val_str(cond, state)

    def convert_condition_field_eq_val_str_case_sensitive(
        self, cond: ConditionFieldEqualsValueExpression, state: ConversionState
    ) -> Union[str, DeferredQueryExpression]:
        """If the cased modifier is combined with startswith/endswith/contains
        modifiers, Sigma introduces wildcards that are then not handled correctly
        by Loki. So, in those cases, we convert the string to a regular expression."""
        if isinstance(cond.value, SigmaString) and cond.value.contains_special():
            cond.value = convert_str_to_re(cond.value, False, True)
            return super().convert_condition_field_eq_val_re(cond, state)
        return super().convert_condition_field_eq_val_str_case_sensitive(cond, state)

    def convert_condition_val_str(
        self, cond: ConditionValueExpression, state: ConversionState
    ) -> Union[str, DeferredQueryExpression]:
        """Converts all unbound wildcard conditions into regular expression queries,
        replacing wildcards with appropriate regex metacharacters."""
        if isinstance(cond.value, SigmaString):
            expr = LogQLDeferredUnboundStrExpression(
                state, self.convert_value_str(cond.value, state)
            )
        else:
            raise SigmaError("convert_condition_val_str called on non-string value")
        if getattr(cond, "negated", False):
            expr.negate()
        return expr

    def convert_condition_val_num(
        self, cond: ConditionValueExpression, state: ConversionState
    ) -> Union[str, DeferredQueryExpression]:
        """Convert unbound numeric queries into deferred line filters."""
        expr = LogQLDeferredUnboundStrExpression(state, str(cond.value))
        if getattr(cond, "negated", False):
            expr.negate()
        return expr

    def convert_condition_val_re(  # type: ignore[override]
        self, cond: ConditionValueExpression, state: ConversionState
    ) -> Union[None, str, DeferredQueryExpression]:
        """Convert unbound regular expression queries into deferred line filters. Ignoring mypy
        warning on return type, as this function may result in removing the condition.
        """
        if not isinstance(cond.value, SigmaRegularExpression):
            raise SigmaError("convert_condition_val_re called on non-regex value")
        # Strip outer zero-length wildcards (.*), as they are implicit in a Loki line filter
        # Use a RE to determine if the RE starts and/or ends with .* (ignoring flags ^(?.+))
        outer_wildcards = re.match(
            "^(?P<flag>\\(\\?.+\\))?(?P<lead>\\.\\*)?(?P<body>.*?)(?P<trail>\\.\\*)?$",
            cond.value.regexp,
        )
        # Ignoring optional captures, this regex resolves to ^(.*?)$ - which should
        # capture all possible inputs, but we should check just-in-case
        if not outer_wildcards:
            return None  # pragma: no cover
        if outer_wildcards.group("lead") or outer_wildcards.group("trail"):
            if len(outer_wildcards.group("body")) > 0:
                flag = outer_wildcards.group("flag") or ""
                cond.value.regexp = flag + outer_wildcards.group("body")
            else:
                # If there's no value between these wildcards, we can ignore the filter
                return None
        expr = LogQLDeferredUnboundStrExpression(
            state, self.convert_value_re(cond.value, state), "|~"
        )
        if getattr(cond, "negated", False):
            expr.negate()
        return expr

    def convert_condition_field_eq_expansion(
        self, cond: ConditionFieldEqualsValueExpression, state: ConversionState
    ) -> Union[str, DeferredQueryExpression]:
        """Select appropriate condition to join together field values and push down
        negation"""
        if not isinstance(cond.value, SigmaExpansion):
            raise SigmaError(
                "convert_condition_field_eq_expansion called on non-expansion value"
            )
        is_negated = getattr(cond, "negated", False)
        LogQLBackend.set_expression_templates(is_negated)
        exprs = [
            ConditionFieldEqualsValueExpression(cond.field, value)
            for value in cond.value.values
        ]
        # Fun fact: map(lamdba expr: setattr(expr, "negated", is_negated), exprs)
        # does nothing!
        for expr in exprs:
            setattr(expr, "negated", is_negated)
        # mypy type: ignore due to List[A] and List[A | B | C] being considered different
        new_condition: ConditionType
        if is_negated:
            new_condition = ConditionAND(exprs, cond.source)  # type: ignore[arg-type]
        else:
            new_condition = ConditionOR(exprs, cond.source)  # type: ignore[arg-type]
        return self.convert_condition(new_condition, state)

    # Loki has strict rules about field (label) names, so use their rules
    def escape_and_quote_field(self, field_name: str) -> str:
        """Use Loki's sanitize function to ensure the field name is appropriately escaped."""
        return sanitize_label_key(field_name)

    # If a string doesn't contain a tilde character, easier to use it to quote strings,
    # otherwise we will default to using a double quote character, and escape the string
    # appropriately
    def convert_value_str(self, s: SigmaString, state: ConversionState) -> str:
        return quote_string_value(s)

    # Overriding the implementation to provide the query to the aggregation
    def convert_correlation_aggregation_from_template(
        self,
        rule: SigmaCorrelationRule,
        correlation_type: SigmaCorrelationTypeLiteral,
        method: str,
        search: str,
    ) -> str:
        templates = getattr(self, f"{correlation_type}_aggregation_expression")
        if templates is None:
            raise NotImplementedError(
                f"Correlation type '{correlation_type}' is not supported by backend."
            )
        template = templates[method]
        # When doing a value_count correlation, Loki must append the value field to the group-by
        groups = rule.group_by
        if (
            correlation_type == "value_count"
            and rule.condition
            and rule.condition.fieldref
        ):
            if not groups:
                groups = [rule.condition.fieldref]
            else:
                groups.append(rule.condition.fieldref)
        return template.format(
            rule=rule,
            referenced_rules=self.convert_referenced_rules(rule.rules, method),
            field=rule.condition.fieldref if rule.condition else None,
            timespan=self.convert_timespan(rule.timespan, method),
            groupby=self.convert_correlation_aggregation_groupby_from_template(
                groups, method
            ),
            search=search,
        )

    # Swapping the meaning of "deferred" expressions so they appear at the start of a query,
    # rather than the end (since this is the recommended approach for LogQL), and add in log
    # stream selectors & parser
    def finalize_query(
        self,
        rule: SigmaRule,
        query: Union[str, DeferredQueryExpression],
        index: int,
        state: ConversionState,
        output_format: str,
    ) -> Union[str, DeferredQueryExpression]:
        """Complete the conversion of the query, selecting an appropriate log parser if necessary,
        and pre-pending deferred line filters."""
        if isinstance(rule, SigmaRule):
            # selecting an appropriate log parser to use
            log_parser = str(self.select_log_parser(rule))
            query_log_parser = (
                f"{'| ' if not log_parser.lstrip().startswith('|') else ''}{log_parser}"
                f"{' |' if not log_parser.rstrip().endswith('|') else ''}"
            )
            if isinstance(query, DeferredQueryExpression):
                query = self.deferred_only_query
            elif query is not None and len(query) > 0:
                query = f"{query_log_parser} {query}"
            elif query is None:
                query = ""
            if state.has_deferred():
                standard_deferred = [
                    expression.finalize_expression()
                    for expression in state.deferred
                    if not isinstance(
                        expression,
                        (
                            LogQLDeferredFieldRefExpression,
                            LogQLDeferredFieldRefFilterExpression,
                        ),
                    )
                ]
                field_refs = [
                    expression.finalize_expression()
                    for expression in state.deferred
                    if isinstance(expression, LogQLDeferredFieldRefExpression)
                ]
                field_ref_filters = [
                    expression.finalize_expression()
                    for expression in state.deferred
                    if isinstance(expression, LogQLDeferredFieldRefFilterExpression)
                ]
                field_ref_expression = ""
                field_ref_filters_expression = ""
                if len(field_refs) > 0:
                    label_fmt = ",".join(field_refs)
                    field_ref_expression = (
                        "| " if len(query) > 0 else f"{query_log_parser} "
                    ) + f"label_format {label_fmt}"
                    filter_fmt = " " + self.and_token + " "
                    field_ref_filters_expression = (
                        f" | {filter_fmt.join(field_ref_filters)}"
                    )

                query = (
                    self.deferred_separator.join(standard_deferred)
                    + (" " + query if len(query) > 0 else "")
                    + field_ref_expression
                    + field_ref_filters_expression
                )
                # Since we've already processed the deferred parts, we can clear them
                state.deferred.clear()
            if rule.fields and len(rule.fields) > 0:
                line_fmt_fields = " ".join(
                    "{{." + sanitize_label_key(field) + "}}" for field in rule.fields
                )
                query = query + f' | line_format "{line_fmt_fields}"'
            # Select an appropriate source based on the logsource
            query = self.select_log_stream(rule) + " " + query
            return super().finalize_query(rule, query, index, state, output_format)
        elif isinstance(rule, SigmaCorrelationRule):
            return super().finalize_query(rule, query, index, state, output_format)
        else:
            raise NotImplementedError(
                "Rule type is not supported by backend."
            )

    def finalize_query_default(
        self, rule: SigmaRule, query: str, index: int, state: ConversionState
    ) -> str:
        return query

    def finalize_output_default(self, queries: List[str]) -> List[str]:
        return list(queries)

    def finalize_query_ruler(
        self, rule: SigmaRule, query: str, index: int, state: ConversionState
    ) -> Dict[str, Any]:
        """Use information from the Sigma rule to produce human readable information for
        an alert."""
        alert = self.field_replace_pattern.sub("_", rule.title).strip("_")
        ruler = {
            "alert": alert,
            "annotations": {"description": rule.description, "summary": rule.title},
            "expr": f"sum(count_over_time({query} [1m])) or vector(0) > 0",
            "labels": {},
        }
        # mypy type: ignores because types here are unnecessary
        if rule.author:
            ruler["annotations"]["author"] = rule.author  # type: ignore
        if rule.level:
            ruler["labels"]["severity"] = rule.level.name.lower()  # type: ignore
        return ruler

    def finalize_output_ruler(self, queries: List[Dict[str, Any]]) -> str:
        """Produce a collection of alert queries bundled together in a single Loki ruler
        YAML format."""
        rules = {"groups": [{"name": "Sigma rules", "rules": queries}]}
        return dump(rules)
<|MERGE_RESOLUTION|>--- conflicted
+++ resolved
@@ -1,1240 +1,1229 @@
-import copy
-import math
-import re
-from dataclasses import dataclass
-from difflib import SequenceMatcher
-from enum import Enum, auto
-from typing import (
-    Any,
-    ClassVar,
-    Deque,
-    Dict,
-    List,
-    NamedTuple,
-    Optional,
-    Pattern,
-    Tuple,
-    Union,
-)
-
-from sigma.conditions import (
-    ConditionAND,
-    ConditionFieldEqualsValueExpression,
-    ConditionItem,
-    ConditionNOT,
-    ConditionOR,
-    ConditionValueExpression,
-    ParentChainMixin,
-    ConditionType,
-)
-from sigma.conversion.base import TextQueryBackend
-from sigma.conversion.deferred import DeferredQueryExpression
-from sigma.conversion.state import ConversionState
-from sigma.correlations import SigmaCorrelationRule, SigmaCorrelationTypeLiteral
-from sigma.exceptions import SigmaFeatureNotSupportedByBackendError, SigmaError
-from sigma.pipelines.loki import LokiCustomAttributes
-from sigma.processing.pipeline import ProcessingPipeline
-from sigma.rule import SigmaRule
-from sigma.types import (
-    SigmaBool,
-    SigmaCasedString,
-    SigmaCompareExpression,
-    SigmaCIDRExpression,
-    SigmaExpansion,
-    SigmaRegularExpression,
-    SigmaString,
-    SigmaNull,
-    SigmaNumber,
-    SigmaFieldReference,
-)
-from warnings import warn
-from yaml import dump
-
-from sigma.shared import (
-    sanitize_label_key,
-    quote_string_value,
-    join_or_values_re,
-    escape_and_quote_re,
-    convert_str_to_re,
-)
-
-Conditions = Union[
-    ConditionItem,
-    ConditionNOT,
-    ConditionOR,
-    ConditionAND,
-    ConditionFieldEqualsValueExpression,
-    ConditionValueExpression,
-]
-
-
-class LogQLLogParser(
-    Enum
-):  # would be a little nicer as a StrEnum, requires Python 3.11
-    """The different log parsers available in LogQL.
-
-    See: https://grafana.com/docs/loki/latest/logql/log_queries/#parser-expression"""
-
-    JSON = "json"
-    LOGFMT = "logfmt"
-    PATTERN = "pattern"
-    REGEXP = "regexp"
-    UNPACK = "unpack"
-
-    def __str__(self):
-        return self.value
-
-
-class LogQLDeferredType:
-    """The different types of deferred expressions that can be created by this backend"""
-
-    STR = auto()
-    CIDR = auto()
-    REGEXP = auto()
-    OR_STR = auto()
-    FIELD_REF = auto()
-
-
-@dataclass
-class LogQLDeferredUnboundStrExpression(DeferredQueryExpression):
-    """'Defer' unbounded matching to pipelined command **BEFORE** main search expression."""
-
-    value: str
-    op: str = "|="  # default to matching
-
-    def negate(self) -> DeferredQueryExpression:
-        self.op = LogQLBackend.negated_line_filter_operator[self.op]
-        return self
-
-    def finalize_expression(self) -> str:
-        return f"{self.op} {self.value}"
-
-
-@dataclass
-class LogQLDeferredUnboundCIDRExpression(DeferredQueryExpression):
-    """'Defer' unbounded matching of CIDR to pipelined command **BEFORE** main search expression."""
-
-    ip: str
-    op: str = "|="  # default to matching
-
-    def negate(self) -> DeferredQueryExpression:
-        self.op = LogQLBackend.negated_line_filter_operator[self.op]
-        return self
-
-    def finalize_expression(self) -> str:
-        return f'{self.op} ip("{self.ip}")'
-
-
-@dataclass
-class LogQLDeferredUnboundRegexpExpression(DeferredQueryExpression):
-    """'Defer' unbounded matching of regex to pipelined command **BEFORE** main search
-    expression."""
-
-    regexp: str
-    op: str = "|~"  # default to matching
-
-    def negate(self) -> DeferredQueryExpression:
-        self.op = LogQLBackend.negated_line_filter_operator[self.op]
-        return self
-
-    def finalize_expression(self) -> str:
-        if "`" in self.regexp:
-            value = '"' + SigmaRegularExpression(self.regexp).escape(('"',)) + '"'
-        else:
-            value = "`" + self.regexp + "`"
-        return f"{self.op} {value}"
-
-
-@dataclass
-class LogQLDeferredOrUnboundExpression(DeferredQueryExpression):
-    """'Defer' unbounded OR matching to pipelined command **BEFORE** main search expression."""
-
-    exprs: List[Union[SigmaString, SigmaRegularExpression]]
-    op: str = "|~"  # default to matching
-    case_insensitive: bool = True
-
-    def negate(self) -> DeferredQueryExpression:
-        self.op = LogQLBackend.negated_line_filter_operator[self.op]
-        return self
-
-    def finalize_expression(self) -> str:
-        return f"{self.op} {join_or_values_re(self.exprs, self.case_insensitive)}"
-
-
-@dataclass
-class LogQLDeferredFieldRefExpression(DeferredQueryExpression):
-    """'Defer' field reference matching to pipelined command **AFTER** main search expression."""
-
-    field: str
-    value: str
-    field_tracker: int
-
-    def finalize_expression(self) -> str:
-        return f"match_{self.field_tracker}=`{{{{ if eq .{self.field} .{self.value} }}}}true{{{{ else }}}}false{{{{ end }}}}`"
-
-
-@dataclass
-class LogQLDeferredFieldRefFilterExpression(DeferredQueryExpression):
-    """
-    'Defer' field reference matching to after the label_format expressions
-    """
-
-    field_tracker: int
-    op = "true"
-
-    def negate(self) -> DeferredQueryExpression:
-        self.op = "false"
-        return self
-
-    def finalize_expression(self) -> str:
-        return f"match_{self.field_tracker}=`{self.op}`"
-
-
-LogQLLineFilterInfo = NamedTuple(
-    "LogQLLineFilterInfo",
-    [("value", str), ("negated", bool), ("deftype", auto)],
-)
-
-
-class LogQLBackend(TextQueryBackend):
-    """Loki LogQL query backend. Generates LogQL queries as described in the Loki documentation:
-
-    https://grafana.com/docs/loki/latest/logql/log_queries/"""
-
-    # The backend generates grouping if required
-    name: ClassVar[str] = "Grafana Loki"
-    identifier: ClassVar[str] = "loki"
-    formats: ClassVar[Dict[str, str]] = {
-        "default": "Plain Loki queries",
-        "ruler": "Loki 'ruler' output format for generating alerts",
-    }
-    requires_pipeline: ClassVar[bool] = False
-
-    # Operator precedence: tuple of Condition{AND,OR} in order of precedence.
-    # LogQL lacks a NOT operator - is replicated by applying De Morgan's laws instead
-    # mypy type: ignore required as the annotation on precedence requires 3 ConditionItems
-    precedence: ClassVar[Tuple[ConditionItem, ConditionItem]] = (
-        ConditionAND,
-        ConditionOR,
-    )  # type: ignore[assignment]
-    # Expression for precedence override grouping as format string with {expr} placeholder
-    group_expression: ClassVar[str] = "({expr})"
-
-    # Generated query tokens
-    token_separator: str = " "  # separator inserted between all boolean operators
-    or_token: ClassVar[str] = "or"
-    and_token: ClassVar[str] = "and"
-
-    # Rather than picking between "s and `s, defaulting to `s
-    str_quote: ClassVar[str] = "`"
-    escape_char: ClassVar[str] = "\\"
-    add_escaped: ClassVar[str] = "\\"
-    filter_chars: ClassVar[str] = ""
-
-    field_replace_pattern: ClassVar[Pattern] = re.compile("[^a-zA-Z0-9_:]+")
-    anchor_replace_pattern: ClassVar[Pattern] = re.compile(
-        "^(?P<ext>\\(\\?[^)]\\))?(?P<start>\\^)?(?P<body>.*?)(?P<end>\\$)?$"
-    )
-
-    negated_line_filter_operator: ClassVar[Dict[str, str]] = {
-        "|=": "!=",
-        "!=": "|=",
-        "|~": "!~",
-        "!~": "|~",
-    }
-
-    current_templates: ClassVar[Union[bool, None]] = None
-    # Leave this to be set by the below function
-    eq_token: ClassVar[str]
-    field_null_expression: ClassVar[str]
-    re_expression: ClassVar[str]
-    re_flag_prefix: bool = True
-    cidr_expression: ClassVar[str]
-    compare_op_expression: ClassVar[str]
-    compare_operators: ClassVar[Dict[SigmaCompareExpression.CompareOperators, str]]
-    case_sensitive_match_expression: ClassVar[str]
-    field_exists_expression: ClassVar[str]
-    field_not_exists_expression: ClassVar[str]
-
-    @staticmethod
-    def set_expression_templates(negated: bool) -> None:
-        """When converting field expressions, the TextBackend class uses the below
-        variables to format the rule. As LogQL applies negation directly via
-        expressions, we need to dynamically update these depending on whether the
-        expression was negated or not."""
-        if negated == LogQLBackend.current_templates:
-            return  # nothing to do!
-
-        # Set the expression templates regardless of the negation state
-        LogQLBackend.compare_op_expression = "{field}{operator}{value}"
-
-        if negated:
-            LogQLBackend.eq_token = "!="
-            LogQLBackend.field_null_expression = "{field}!=``"
-            LogQLBackend.re_expression = "{field}!~{regex}"
-            LogQLBackend.cidr_expression = '{field}!=ip("{value}")'
-            LogQLBackend.compare_operators = {
-                SigmaCompareExpression.CompareOperators.LT: ">=",
-                SigmaCompareExpression.CompareOperators.LTE: ">",
-                SigmaCompareExpression.CompareOperators.GT: "<=",
-                SigmaCompareExpression.CompareOperators.GTE: "<",
-            }
-            LogQLBackend.case_sensitive_match_expression = "{field}!={value}"
-            LogQLBackend.field_exists_expression = '{field}=""'
-            LogQLBackend.field_not_exists_expression = '{field}!=""'
-        else:
-            LogQLBackend.eq_token = "="
-            LogQLBackend.field_null_expression = "{field}=``"
-            LogQLBackend.re_expression = "{field}=~{regex}"
-            LogQLBackend.cidr_expression = '{field}=ip("{value}")'
-            LogQLBackend.compare_operators = {
-                SigmaCompareExpression.CompareOperators.LT: "<",
-                SigmaCompareExpression.CompareOperators.LTE: "<=",
-                SigmaCompareExpression.CompareOperators.GT: ">",
-                SigmaCompareExpression.CompareOperators.GTE: ">=",
-            }
-            LogQLBackend.case_sensitive_match_expression = "{field}={value}"
-            LogQLBackend.field_exists_expression = '{field}!=""'
-            LogQLBackend.field_not_exists_expression = '{field}=""'
-
-        # Cache the state of these variables, so we don't keep setting them needlessly
-        LogQLBackend.current_templates = negated
-
-    # LogQL does not support wildcards, but we convert them to regular expressions
-    # Character used as multi-character wildcard (replaced with .*)
-    wildcard_multi: ClassVar[str] = "*"
-    # Character used as single-character wildcard (replaced with .)
-    wildcard_single: ClassVar[str] = "?"
-
-    # Regular expressions
-    re_escape_char: ClassVar[str] = "\\"
-    # mypy type: ignore required due to incorrect typing on TextQueryBackend
-    re_escape: ClassVar[Tuple[str]] = ()  # type: ignore[assignment]
-
-    unbound_value_str_expression: ClassVar[str] = "{value}"
-    unbound_value_num_expression: ClassVar[str] = "{value}"
-    unbound_value_re_expression: ClassVar[str] = "{value}"
-    unbound_value_cidr_expression: ClassVar[str] = '|= ip("{value}")'
-
-    deferred_start: ClassVar[str] = ""
-    deferred_separator: ClassVar[str] = " "
-    deferred_only_query: ClassVar[str] = ""
-
-    # Correlation rule support
-    correlation_methods = {"default": "Use LogQL metric queries to correlate events"}
-    event_count_correlation_query = {
-        "default": "{aggregate} {condition}",
-    }
-    value_count_correlation_query = {
-        "default": "{aggregate} {condition}",
-    }
-    correlation_search_single_rule_expression = "{query}"
-    event_count_aggregation_expression = {
-        "default": "sum{groupby}(count_over_time({search} [{timespan}]))",
-    }
-    # Note: here groupby includes field appended to the end, due to the overriden implementation of
-    #       convert_correlation_aggregation_from_template
-    value_count_aggregation_expression = {
-        "default": "count without ({field}) (sum{groupby}(count_over_time({search} [{timespan}])))",
-    }
-    # Loki supports all the default time span specifiers (s, m, h, d) defined for correlation rules
-    timespan_mapping = {}
-    groupby_expression = {
-        "default": " by ({fields}) ",
-    }
-    groupby_field_expression = {
-        "default": "{field}",
-    }
-    groupby_field_expression_joiner = {
-        "default": ", ",
-    }
-    event_count_condition_expression = {
-        "default": "{op} {count}",
-    }
-    value_count_condition_expression = {
-        "default": "{op} {count}",
-    }
-
-    # Loki-specific functionality
-    add_line_filters: bool = False
-    case_sensitive: bool = False
-
-    # Field Ref Match Tracker
-    field_ref_tracker: int = 0
-
-    def __init__(
-        self,
-        processing_pipeline: Optional[ProcessingPipeline] = None,
-        collect_errors: bool = False,
-        add_line_filters: Union[bool, str] = False,
-        case_sensitive: Union[bool, str] = False,
-    ):
-        super().__init__(processing_pipeline, collect_errors)
-        # mypy type: ignore required due to incorrect typing on Backend
-        self.last_processing_pipeline: Optional[
-            ProcessingPipeline
-        ] = processing_pipeline  # type: ignore[assignment]
-
-        if isinstance(add_line_filters, bool):
-            self.add_line_filters = add_line_filters
-        else:
-            self.add_line_filters = add_line_filters.lower() == "true"
-        if isinstance(case_sensitive, bool):
-            self.case_sensitive = case_sensitive
-        else:
-            self.case_sensitive = case_sensitive.lower() == "true"
-
-    # Loki-specific functions
-
-    def select_log_parser(self, rule: SigmaRule) -> Union[str, LogQLLogParser]:
-        """Select a relevant log parser based on common approaches to ingesting data into Loki.
-        Currently defaults to logfmt, but will use the json parser for Windows, Azure and Zeek
-        signatures."""
-        if LokiCustomAttributes.PARSER.value in rule.custom_attributes:
-            return rule.custom_attributes[LokiCustomAttributes.PARSER.value]
-        # TODO: this currently supports two commonly used formats -
-        # more advanced parser formats would be required/more efficient for other sources
-        if rule.logsource.product in ("windows", "azure", "zeek"):
-            # Most Windows log data comes from EventLog, and both Promtail and FluentD
-            # exporters produce JSON output for Loki.
-            # Azure log data also arrives in Loki in JSON format, via the Logstash exporter
-            # - Note: if you are using the Azure data source in Grafana, the query language
-            # is Kusto QL
-            # Zeek's default log file format (TSV) is not clearly supported by promtail/loki - but
-            # fortunately Zeek also offers a JSON format alternative.
-            # See:
-            #  - https://grafana.com/docs/loki/latest/clients/promtail/scraping/#windows-event-log  # noqa: E501
-            #  - https://blog.e-mundo.de/post/painless-and-secure-windows-event-log-delivery-with-fluent-bit-loki-and-grafana/  # noqa: E501
-            #  - https://www.elastic.co/guide/en/logstash/current/plugins-inputs-azure_event_hubs.html  # noqa: E501
-            #  - https://docs.zeek.org/en/master/log-formats.html#zeek-json-format-logs
-            return LogQLLogParser.JSON
-        # default to logfmt - relevant for auditd, and many other applications
-        return LogQLLogParser.LOGFMT
-
-    def select_log_stream(self, rule: SigmaRule) -> str:
-        """Select a logstream based on the logsource information included within a rule and
-        following the assumptions described in select_log_parser."""
-        if LokiCustomAttributes.LOGSOURCE_SELECTION.value in rule.custom_attributes:
-            return rule.custom_attributes[
-                LokiCustomAttributes.LOGSOURCE_SELECTION.value
-            ]
-        logsource = rule.logsource
-        if logsource.product == "windows":
-            return '{job=~"eventlog|winlog|windows|fluentbit.*"}'
-        if logsource.product == "azure":
-            return '{job="logstash"}'
-        # By default, bring back all log streams
-        return '{job=~".+"}'
-
-    def partition_rule(
-        self, condition: Conditions, partitions: int
-    ) -> List[Conditions]:
-        """Given a rule that is (probably) going to generate a query that is longer
-        than the maximum query length for LogQL, break it into smaller conditions, by
-        identifying the highest level OR in the parse tree and equally dividing its
-        arguments between copies of the same rule.
-
-        Notes:
-            This code makes a number of assumptions about a rule:
-             - a rule contains at least one OR (warning if one can't be found)
-             - all arguments of the top-OR are same length (likely a bad assumption!)
-             - if we had multiple parsed_conditions, they each need processing
-               separately
-        """
-        new_conditions: List[Conditions] = []
-        for part_ind in range(partitions):
-            condition_copy = copy.deepcopy(condition)
-            # Find the top-OR and partition it
-            found_or = False
-            conditions = Deque[ParentChainMixin]()
-            conditions.append(condition_copy)
-            while conditions:
-                # breadth-first search the parse tree to find the highest OR
-                cond = conditions.popleft()
-                if isinstance(cond, ConditionOR):
-                    arg_count = len(cond.args)
-                    # If we need more partitions than arguments to the top OR, try with
-                    # just that many
-                    if arg_count < partitions:
-                        warn(
-                            f"Too few arguments to highest OR, reducing partition "
-                            f"count to {arg_count}",
-                        )
-                        return self.partition_rule(condition, arg_count)
-                    start = part_ind * int(arg_count / partitions)
-                    end = (part_ind + 1) * int(arg_count / partitions)
-                    cond.args = cond.args[start:end]
-                    found_or = True
-                    break
-                if isinstance(cond, ConditionItem):
-                    for arg in cond.args:
-                        conditions.append(arg)
-            if not found_or:
-                # No OR statement within the large query, so probably no way of
-                # dividing query
-                warn(
-                    "Cannot partition a rule that exceeds query length limits "
-                    "due to lack of ORs",
-                )
-                return [condition]
-            new_conditions.append(condition_copy)
-        return new_conditions
-
-    def convert_field_expression_to_line_filter(
-        self,
-        expr: ConditionFieldEqualsValueExpression,
-        log_parser: Union[str, LogQLLogParser],
-    ) -> Optional[LogQLLineFilterInfo]:
-        """Given a field expression, attempt to convert it into a valid line filter
-        that can be added to a query to improve its performance without reducing the
-        number of results that will be produced by that query. Returns None if no such
-        filter can be created."""
-        # Can only use negation of expressions if the log format includes the field
-        # name in the log line
-        if log_parser is LogQLLogParser.LOGFMT and isinstance(
-            expr.value, (SigmaString, SigmaNumber, SigmaBool, SigmaNull)
-        ):
-            value = "" if isinstance(expr.value, SigmaNull) else str(expr.value)
-            return LogQLLineFilterInfo(
-                value=f"{expr.field}={value}",
-                negated=getattr(expr, "negated", False),
-                deftype=LogQLDeferredType.STR,
-            )
-        elif isinstance(
-            expr.value, (SigmaString, SigmaNumber, SigmaBool)
-        ) and not getattr(expr, "negated", False):
-            return LogQLLineFilterInfo(
-                value=str(expr.value),
-                negated=getattr(expr, "negated", False),
-                deftype=LogQLDeferredType.STR,
-            )
-        elif isinstance(expr.value, SigmaRegularExpression):
-            # Could include field name if entries are logfmt and doesn't start with wildcard
-            regexp = expr.value.regexp
-            anchors = LogQLBackend.anchor_replace_pattern.match(expr.value.regexp)
-            if (
-                anchors
-                and anchors.group("body")
-                and (anchors.group("start") or anchors.group("end"))
-            ):
-                regexp = (
-                    anchors.group("ext") if anchors.group("ext") else ""
-                ) + anchors.group("body")
-            return LogQLLineFilterInfo(
-                value=regexp,
-                negated=getattr(expr, "negated", False),
-                deftype=LogQLDeferredType.REGEXP,
-            )
-        elif isinstance(expr.value, SigmaCIDRExpression):
-            # Could include field name if entries are logfmt
-            return LogQLLineFilterInfo(
-                value=expr.value.cidr,
-                negated=getattr(expr, "negated", False),
-                deftype=LogQLDeferredType.CIDR,
-            )
-        else:
-            # Can't necessarily assume the field will appear in the log file for an
-            # arbitary log format
-            return None
-
-    def find_longest_common_string_line_filter(
-        self,
-        candidates: List[Optional[LogQLLineFilterInfo]],
-        log_parser: Union[str, LogQLLogParser],
-    ) -> Optional[LogQLLineFilterInfo]:
-        """Finds the longest line filter that will match all of the candidate line
-        filters provided, using difflib's SequenceMatcher to find the relevant
-        string. All candidate values cannot be None, must not be negated, and must be
-        string values."""
-        # If, for *any* of the candidates, no valid line filter was generated, they are
-        # negated, or they are not strings, we cannot ensure that the generated filter
-        # will necessarily catch all arguments and we must return no filter
-        any_issues = any(
-            (
-                cand is None
-                or getattr(cand, "negated", False)
-                or cand.deftype is not LogQLDeferredType.STR
-            )
-            for cand in candidates
-        )
-        if any_issues:
-            return None
-        matcher = None
-        match = None
-        value = None
-        # Finding the longest common substring of a list of strings, by repeatedly
-        # calling SequenceMatcher's find_longest_match. The 1st candidate is cached
-        # in the 2nd sequence (b), then following candidates are set as the 1st
-        # sequence (a). The longest match between a and b is then found, each time
-        # reducing the search region of b based on the previous match.
-        # See: https://docs.python.org/3/library/difflib.html#difflib.SequenceMatcher
-        for cand in candidates:
-            if matcher is None:
-                # First iteration: initialise sequence matcher with the first
-                # candidate as sequence 2
-                # mypy doesn't spot that the previous check will prevent cand = None
-                value = cand.value  # type: ignore
-                matcher = SequenceMatcher(None, b=value)
-            else:
-                # Subsequent iterations: use the current candidate as sequence 1
-                matcher.set_seq1(cand.value)
-                # If we've previously found a match, only use the current matched
-                # region in b for this search, otherwise use the whole string
-                blo = match.b if match else 0
-                bhi = match.b + match.size if match else len(value)
-                match = matcher.find_longest_match(0, len(cand.value), blo, bhi)
-                # If the current match length is 0, there was no common substring
-                # between all of the candidates found using this greedy strategy
-                if match.size == 0:
-                    return None
-        if matcher and match:
-            start = match.b
-            end = match.b + match.size
-            return LogQLLineFilterInfo(
-                value=value[start:end],
-                negated=False,
-                deftype=LogQLDeferredType.STR,
-            )
-        return None
-
-    def generate_candidate_line_filter(
-        self, cond: ParentChainMixin, log_parser: Union[str, LogQLLogParser]
-    ) -> Optional[LogQLLineFilterInfo]:
-        """Given a condition, attempt to find the longest string in queries that could
-        be used as line filters, which should improve the overall performance of the
-        generated Loki queries."""
-        if isinstance(cond, ConditionFieldEqualsValueExpression):
-            return self.convert_field_expression_to_line_filter(cond, log_parser)
-        # AND clauses: any of the values could be true - so pick the longest one
-        if isinstance(cond, ConditionAND):
-            candidates = [
-                self.generate_candidate_line_filter(arg, log_parser)
-                for arg in cond.args
-            ]
-            longest = None
-            for cand in candidates:
-                if cand and (longest is None or len(cand.value) > len(longest.value)):
-                    longest = cand
-            return longest
-        # OR clauses: all of the values must be possible, so we can use the LCS of
-        # them all
-        elif isinstance(cond, ConditionOR):
-            candidates = [
-                self.generate_candidate_line_filter(arg, log_parser)
-                for arg in cond.args
-            ]
-            # The longest common substring of all the arguments is permissible as a
-            # line filter, as every candidate must contain at least that string
-            return self.find_longest_common_string_line_filter(candidates, log_parser)
-        else:  # pragma: no cover
-            # The above should cover all existing Sigma classes, but just in case...
-            # (Helpful for spotting ConditionNOTs that somehow got through)
-            raise SigmaError(
-                f"Unhandled type by Loki backend: {str(cond.__class__.__name__)}"
-            )
-
-    def update_parsed_conditions(
-        self, condition: Conditions, negated: bool = False
-    ) -> Conditions:
-        """Do a depth-first recursive search of the parsed items and update conditions
-        to meet LogQL's structural requirements:
-
-        - LogQL does not support wildcards in strings, so we convert them instead to
-          regular expressions
-        - LogQL does case sensitive searches by default, but Sigma strings are case
-          insensitive, so to be fully spec compliant, we have to convert them into
-          regular expressions with a leading (?i) flag
-          - to enforce case_sensitive matching, rather than the Sigma default, set
-            case_sensitive to True
-        - LogQL does not support NOT operators, so we use De Morgan's law to push the
-          negation down the tree (flipping ANDs and ORs and swapping operators, i.e.,
-          = becomes !=, etc.)
-        """
-        if isinstance(
-            condition,
-            (ConditionFieldEqualsValueExpression, ConditionValueExpression),
-        ):
-            if (
-                isinstance(condition.value, SigmaString)
-                and (not self.case_sensitive or condition.value.contains_special())
-                and not isinstance(condition.value, SigmaCasedString)
-            ):
-                condition.value = convert_str_to_re(
-                    condition.value,
-                    field_filter=isinstance(
-                        condition, ConditionFieldEqualsValueExpression
-                    ),
-                )
-        if isinstance(condition, ConditionItem):
-            if isinstance(condition, ConditionNOT):
-                negated = not negated
-                # Remove the ConditionNOT as the parent
-                condition.args[0].parent = condition.parent
-                return self.update_parsed_conditions(condition.args[0], negated)
-            elif isinstance(condition, (ConditionAND, ConditionOR)):
-                if negated:
-                    new_condition: ConditionItem
-                    if isinstance(condition, ConditionAND):
-                        new_condition = ConditionOR(condition.args, condition.source)
-                    else:
-                        new_condition = ConditionAND(condition.args, condition.source)
-                    # Update the parent references to reflect the new structure
-                    new_condition.parent = condition.parent
-                    for i in range(len(condition.args)):
-                        condition.args[i].parent = new_condition
-                        condition.args[i] = self.update_parsed_conditions(
-                            condition.args[i], negated
-                        )
-                    setattr(new_condition, "negated", negated)
-                    return new_condition
-                else:
-                    for i in range(len(condition.args)):
-                        condition.args[i] = self.update_parsed_conditions(
-                            condition.args[i], negated
-                        )
-        # Record negation appropriately
-        # NOTE: the negated property does not exist on the above classes,
-        # so using setattr to set it dynamically
-        setattr(condition, "negated", negated)
-        return condition
-
-    # Overriding Sigma TextQueryBackend functionality as necessary
-    def convert_rule(
-        self, rule: SigmaRule, output_format: Optional[str] = None
-    ) -> List[Union[str, DeferredQueryExpression]]:
-        """Convert a single Sigma rule into one or more queries, based on the maximum
-        estimated length of a generated query, and updating the parse tree
-        appropriately.
-        """
-        attempted_conversion = False
-        attempt_shortening = False
-        error_state = "initialising"
-        try:
-            self.last_processing_pipeline = (
-                self.backend_processing_pipeline
-                + self.processing_pipeline
-                + self.output_format_processing_pipeline[
-                    output_format or self.default_format
-                ]
-            )
-
-            error_state = "applying processing pipeline on"
-            self.last_processing_pipeline.apply(rule)  # 1. Apply transformations
-            states = [
-                ConversionState(
-                    processing_state=dict(self.last_processing_pipeline.state)
-                )
-                for _ in rule.detection.parsed_condition
-            ]
-
-            # 1.5. Apply Loki parse tree changes BEFORE attempting to convert a rule
-            # When finalising a query from a condition, the index it is associated with
-            # is the index of the parsed_condition from the rule detection. As this
-            # code may partition one or more of these conditions into multiple
-            # conditions, we explicitly associate them together here so the
-            # relationship can be maintained throughout.
-            conditions: List[Tuple[int, Conditions]] = [
-                (index, self.update_parsed_conditions(cond.parsed))
-                for index, cond in enumerate(rule.detection.parsed_condition)
-            ]
-            shortened_conditions: List[Tuple[int, Conditions]] = []
-            finalized_queries: List[Union[str, DeferredQueryExpression]] = []
-
-            threshold_length = 4096  # 80% of Loki limit (5120) due to query expansion
-            while not attempted_conversion or attempt_shortening:
-                if attempt_shortening:
-                    conditions = shortened_conditions
-                    attempt_shortening = False
-
-                error_state = "converting"
-                # mypy type: ignore required due to ConditionItem (an ABC) being in Conditions
-                queries = [  # 2. Convert condition
-                    (index, self.convert_condition(cond, states[index]))  # type: ignore[arg-type]
-                    for index, cond in conditions
-                ]
-
-                for index, query in queries:
-                    if not states[index].has_deferred() and self.add_line_filters:
-                        # 2.5. Introduce line filters
-                        error_state = "introducing line filters"
-                        log_parser = self.select_log_parser(rule)
-                        candidate_lfs = [
-                            self.generate_candidate_line_filter(cond, log_parser)
-                            for _, cond in conditions
-                        ]
-                        if candidate_lfs and candidate_lfs[0] is not None:
-                            value, negated, def_type = candidate_lfs[0]
-<<<<<<< HEAD
-                            line_filter: DeferredQueryExpression
-=======
-                            line_filter: Optional[DeferredQueryExpression] = None
->>>>>>> dfee164c
-                            if def_type is LogQLDeferredType.STR:
-                                line_filter = LogQLDeferredUnboundStrExpression(
-                                    states[index],
-                                    self.convert_value_str(
-                                        SigmaString(value), states[index]
-                                    ),
-                                )
-                            elif def_type is LogQLDeferredType.REGEXP:
-                                line_filter = LogQLDeferredUnboundRegexpExpression(
-                                    states[index], value
-                                )
-                            elif def_type is LogQLDeferredType.CIDR:
-                                line_filter = LogQLDeferredUnboundCIDRExpression(
-                                    states[index], value
-                                )
-                            if line_filter and negated:
-                                line_filter.negate()
-
-                    error_state = "finalizing query for"
-                    final_query = self.finalize_query(
-                        rule,
-                        query,
-                        index,
-                        states[index],
-                        output_format or self.default_format,
-                    )
-                    if isinstance(final_query, str):
-                        if len(final_query) < threshold_length:
-                            # If the query is within the threshold length, all is well
-                            finalized_queries.append(final_query)
-                        elif not attempted_conversion:
-                            # If this is the first pass, try to shorten the condition
-                            shortened_conditions.extend(
-                                (index, cond)  # Ensure the index-cond remain associated
-                                for cond in self.partition_rule(
-                                    conditions[index][1],
-                                    math.ceil(len(final_query) / threshold_length),
-                                )
-                            )
-                            attempt_shortening = True
-                        else:
-                            # Otherwise, produce the query anyway
-                            finalized_queries.append(final_query)
-                    else:
-                        finalized_queries.append(final_query)
-                attempted_conversion = True
-            rule.set_conversion_result(finalized_queries)
-            rule.set_conversion_states(states)
-            if rule._output:
-                return finalized_queries
-            else:
-                return []
-
-        except SigmaError as e:
-            if self.collect_errors:
-                self.errors.append((rule, e))
-                return []
-            else:
-                raise e
-        except Exception as e:  # pragma: no cover
-            # enrich all other exceptions with Sigma-specific context information
-            msg = f" (while {error_state} rule {str(rule.source)})"
-            if len(e.args) > 1:
-                e.args = (e.args[0] + msg,) + e.args[1:]
-            else:
-                e.args = (e.args[0] + msg,)
-            raise
-
-    def convert_value_re(
-        self, r: SigmaRegularExpression, state: ConversionState
-    ) -> str:
-        return escape_and_quote_re(r, self.re_flag_prefix)
-
-    def convert_condition_or(
-        self, cond: ConditionOR, state: ConversionState
-    ) -> Union[str, DeferredQueryExpression]:
-        """Implements OR'd unbounded conditions as a regex that combines the search terms
-        with |s."""
-        unbound_deferred_or = None
-        for arg in cond.args:
-            if isinstance(arg, ConditionValueExpression) and isinstance(
-                arg.value, (SigmaString, SigmaRegularExpression)
-            ):
-                if unbound_deferred_or is None:
-                    unbound_deferred_or = LogQLDeferredOrUnboundExpression(
-                        state, [], "|~", not self.case_sensitive
-                    )
-                    if getattr(cond, "negated", False):
-                        unbound_deferred_or.negate()
-                unbound_deferred_or.exprs.append(arg.value)
-            elif unbound_deferred_or is not None:
-                raise SigmaFeatureNotSupportedByBackendError(
-                    "Operator 'or' not supported by the backend for unbound conditions combined "
-                    "with field conditions",
-                    source=cond.source,
-                )
-        if unbound_deferred_or is not None:
-            return unbound_deferred_or
-        else:
-            joiner = self.token_separator + self.or_token + self.token_separator
-            # mypy type: ignore required as mypy is unable to expand ABC ConditionItem to subclasses
-            return joiner.join(
-                (
-                    converted
-                    for converted in (
-                        (
-                            self.convert_condition(arg, state)  # type: ignore
-                            if isinstance(
-                                arg,
-                                (
-                                    ConditionFieldEqualsValueExpression,
-                                    ConditionValueExpression,
-                                ),
-                            )
-                            or self.compare_precedence(cond, arg)
-                            else self.convert_condition_group(arg, state)
-                        )
-                        for arg in cond.args
-                    )
-                    if converted is not None
-                    and not isinstance(converted, DeferredQueryExpression)
-                    and len(converted) > 0
-                )
-            )
-
-    def convert_condition_and(
-        self, cond: ConditionAND, state: ConversionState
-    ) -> Union[str, DeferredQueryExpression]:
-        """Checks that unbounded conditions are not also being combined with ORs
-        (as we cannot implement such an expression with regexes)."""
-        if cond.parent_condition_chain_contains(ConditionOR):
-            for arg in cond.args:
-                if isinstance(arg, ConditionValueExpression):
-                    raise SigmaFeatureNotSupportedByBackendError(
-                        "Operator 'or' not supported by the backend for unbound conditions "
-                        "combined with 'and'",
-                        source=cond.source,
-                    )
-        joiner = self.token_separator + self.and_token + self.token_separator
-        # mypy type: ignore required as mypy is unable to expand ABC ConditionItem to subclasses
-        return joiner.join(
-            (
-                converted
-                for converted in (
-                    (
-                        self.convert_condition(arg, state)  # type: ignore
-                        if isinstance(
-                            arg,
-                            (
-                                ConditionFieldEqualsValueExpression,
-                                ConditionValueExpression,
-                            ),
-                        )
-                        or self.compare_precedence(cond, arg)
-                        else self.convert_condition_group(arg, state)
-                    )
-                    for arg in cond.args
-                )
-                if converted is not None
-                and not isinstance(converted, DeferredQueryExpression)
-                and len(converted) > 0
-            )
-        )
-
-    def convert_condition_field_eq_field(
-        self, cond: SigmaFieldReference, state: ConversionState
-    ) -> Union[str, DeferredQueryExpression]:
-        """
-        Constructs a condition that compares two fields in a log line to enable us to
-        search for logs where the values of two labels are the same.
-        """
-
-        if isinstance(cond, ConditionFieldEqualsValueExpression):
-            if isinstance(cond.value, SigmaFieldReference):
-                field1, field2 = self.convert_condition_field_eq_field_escape_and_quote(
-                    cond.field, cond.value.field
-                )
-                # This gets added by the base class to the state, so we don't need
-                # to return this here, see __post_init__()
-                LogQLDeferredFieldRefExpression(
-                    state, field1, field2, self.field_ref_tracker
-                )
-                expr = LogQLDeferredFieldRefFilterExpression(
-                    state, self.field_ref_tracker
-                )
-                if getattr(cond, "negated", False):
-                    expr.negate()
-                self.field_ref_tracker += 1
-
-                return expr
-        return ""
-
-    def convert_condition_field_eq_val(
-        self, cond: ConditionFieldEqualsValueExpression, state: ConversionState
-    ) -> Union[str, DeferredQueryExpression]:
-        """Adjust the expression templates based on whether the condition is negated,
-        prior to converting it. Not required for convert_condition_val, as they use
-        deferred expressions, which use a different approach."""
-        LogQLBackend.set_expression_templates(getattr(cond, "negated", False))
-        return super().convert_condition_field_eq_val(cond, state)
-
-    def convert_condition_field_eq_val_str(
-        self, cond: ConditionFieldEqualsValueExpression, state: ConversionState
-    ) -> Union[str, DeferredQueryExpression]:
-        if (
-            not self.case_sensitive
-            and isinstance(cond.value, SigmaString)
-            and len(cond.value) > 0
-        ):
-            cond.value = convert_str_to_re(cond.value, True, True)
-            return super().convert_condition_field_eq_val_re(cond, state)
-        return super().convert_condition_field_eq_val_str(cond, state)
-
-    def convert_condition_field_eq_val_str_case_sensitive(
-        self, cond: ConditionFieldEqualsValueExpression, state: ConversionState
-    ) -> Union[str, DeferredQueryExpression]:
-        """If the cased modifier is combined with startswith/endswith/contains
-        modifiers, Sigma introduces wildcards that are then not handled correctly
-        by Loki. So, in those cases, we convert the string to a regular expression."""
-        if isinstance(cond.value, SigmaString) and cond.value.contains_special():
-            cond.value = convert_str_to_re(cond.value, False, True)
-            return super().convert_condition_field_eq_val_re(cond, state)
-        return super().convert_condition_field_eq_val_str_case_sensitive(cond, state)
-
-    def convert_condition_val_str(
-        self, cond: ConditionValueExpression, state: ConversionState
-    ) -> Union[str, DeferredQueryExpression]:
-        """Converts all unbound wildcard conditions into regular expression queries,
-        replacing wildcards with appropriate regex metacharacters."""
-        if isinstance(cond.value, SigmaString):
-            expr = LogQLDeferredUnboundStrExpression(
-                state, self.convert_value_str(cond.value, state)
-            )
-        else:
-            raise SigmaError("convert_condition_val_str called on non-string value")
-        if getattr(cond, "negated", False):
-            expr.negate()
-        return expr
-
-    def convert_condition_val_num(
-        self, cond: ConditionValueExpression, state: ConversionState
-    ) -> Union[str, DeferredQueryExpression]:
-        """Convert unbound numeric queries into deferred line filters."""
-        expr = LogQLDeferredUnboundStrExpression(state, str(cond.value))
-        if getattr(cond, "negated", False):
-            expr.negate()
-        return expr
-
-    def convert_condition_val_re(  # type: ignore[override]
-        self, cond: ConditionValueExpression, state: ConversionState
-    ) -> Union[None, str, DeferredQueryExpression]:
-        """Convert unbound regular expression queries into deferred line filters. Ignoring mypy
-        warning on return type, as this function may result in removing the condition.
-        """
-        if not isinstance(cond.value, SigmaRegularExpression):
-            raise SigmaError("convert_condition_val_re called on non-regex value")
-        # Strip outer zero-length wildcards (.*), as they are implicit in a Loki line filter
-        # Use a RE to determine if the RE starts and/or ends with .* (ignoring flags ^(?.+))
-        outer_wildcards = re.match(
-            "^(?P<flag>\\(\\?.+\\))?(?P<lead>\\.\\*)?(?P<body>.*?)(?P<trail>\\.\\*)?$",
-            cond.value.regexp,
-        )
-        # Ignoring optional captures, this regex resolves to ^(.*?)$ - which should
-        # capture all possible inputs, but we should check just-in-case
-        if not outer_wildcards:
-            return None  # pragma: no cover
-        if outer_wildcards.group("lead") or outer_wildcards.group("trail"):
-            if len(outer_wildcards.group("body")) > 0:
-                flag = outer_wildcards.group("flag") or ""
-                cond.value.regexp = flag + outer_wildcards.group("body")
-            else:
-                # If there's no value between these wildcards, we can ignore the filter
-                return None
-        expr = LogQLDeferredUnboundStrExpression(
-            state, self.convert_value_re(cond.value, state), "|~"
-        )
-        if getattr(cond, "negated", False):
-            expr.negate()
-        return expr
-
-    def convert_condition_field_eq_expansion(
-        self, cond: ConditionFieldEqualsValueExpression, state: ConversionState
-    ) -> Union[str, DeferredQueryExpression]:
-        """Select appropriate condition to join together field values and push down
-        negation"""
-        if not isinstance(cond.value, SigmaExpansion):
-            raise SigmaError(
-                "convert_condition_field_eq_expansion called on non-expansion value"
-            )
-        is_negated = getattr(cond, "negated", False)
-        LogQLBackend.set_expression_templates(is_negated)
-        exprs = [
-            ConditionFieldEqualsValueExpression(cond.field, value)
-            for value in cond.value.values
-        ]
-        # Fun fact: map(lamdba expr: setattr(expr, "negated", is_negated), exprs)
-        # does nothing!
-        for expr in exprs:
-            setattr(expr, "negated", is_negated)
-        # mypy type: ignore due to List[A] and List[A | B | C] being considered different
-        new_condition: ConditionType
-        if is_negated:
-            new_condition = ConditionAND(exprs, cond.source)  # type: ignore[arg-type]
-        else:
-            new_condition = ConditionOR(exprs, cond.source)  # type: ignore[arg-type]
-        return self.convert_condition(new_condition, state)
-
-    # Loki has strict rules about field (label) names, so use their rules
-    def escape_and_quote_field(self, field_name: str) -> str:
-        """Use Loki's sanitize function to ensure the field name is appropriately escaped."""
-        return sanitize_label_key(field_name)
-
-    # If a string doesn't contain a tilde character, easier to use it to quote strings,
-    # otherwise we will default to using a double quote character, and escape the string
-    # appropriately
-    def convert_value_str(self, s: SigmaString, state: ConversionState) -> str:
-        return quote_string_value(s)
-
-    # Overriding the implementation to provide the query to the aggregation
-    def convert_correlation_aggregation_from_template(
-        self,
-        rule: SigmaCorrelationRule,
-        correlation_type: SigmaCorrelationTypeLiteral,
-        method: str,
-        search: str,
-    ) -> str:
-        templates = getattr(self, f"{correlation_type}_aggregation_expression")
-        if templates is None:
-            raise NotImplementedError(
-                f"Correlation type '{correlation_type}' is not supported by backend."
-            )
-        template = templates[method]
-        # When doing a value_count correlation, Loki must append the value field to the group-by
-        groups = rule.group_by
-        if (
-            correlation_type == "value_count"
-            and rule.condition
-            and rule.condition.fieldref
-        ):
-            if not groups:
-                groups = [rule.condition.fieldref]
-            else:
-                groups.append(rule.condition.fieldref)
-        return template.format(
-            rule=rule,
-            referenced_rules=self.convert_referenced_rules(rule.rules, method),
-            field=rule.condition.fieldref if rule.condition else None,
-            timespan=self.convert_timespan(rule.timespan, method),
-            groupby=self.convert_correlation_aggregation_groupby_from_template(
-                groups, method
-            ),
-            search=search,
-        )
-
-    # Swapping the meaning of "deferred" expressions so they appear at the start of a query,
-    # rather than the end (since this is the recommended approach for LogQL), and add in log
-    # stream selectors & parser
-    def finalize_query(
-        self,
-        rule: SigmaRule,
-        query: Union[str, DeferredQueryExpression],
-        index: int,
-        state: ConversionState,
-        output_format: str,
-    ) -> Union[str, DeferredQueryExpression]:
-        """Complete the conversion of the query, selecting an appropriate log parser if necessary,
-        and pre-pending deferred line filters."""
-        if isinstance(rule, SigmaRule):
-            # selecting an appropriate log parser to use
-            log_parser = str(self.select_log_parser(rule))
-            query_log_parser = (
-                f"{'| ' if not log_parser.lstrip().startswith('|') else ''}{log_parser}"
-                f"{' |' if not log_parser.rstrip().endswith('|') else ''}"
-            )
-            if isinstance(query, DeferredQueryExpression):
-                query = self.deferred_only_query
-            elif query is not None and len(query) > 0:
-                query = f"{query_log_parser} {query}"
-            elif query is None:
-                query = ""
-            if state.has_deferred():
-                standard_deferred = [
-                    expression.finalize_expression()
-                    for expression in state.deferred
-                    if not isinstance(
-                        expression,
-                        (
-                            LogQLDeferredFieldRefExpression,
-                            LogQLDeferredFieldRefFilterExpression,
-                        ),
-                    )
-                ]
-                field_refs = [
-                    expression.finalize_expression()
-                    for expression in state.deferred
-                    if isinstance(expression, LogQLDeferredFieldRefExpression)
-                ]
-                field_ref_filters = [
-                    expression.finalize_expression()
-                    for expression in state.deferred
-                    if isinstance(expression, LogQLDeferredFieldRefFilterExpression)
-                ]
-                field_ref_expression = ""
-                field_ref_filters_expression = ""
-                if len(field_refs) > 0:
-                    label_fmt = ",".join(field_refs)
-                    field_ref_expression = (
-                        "| " if len(query) > 0 else f"{query_log_parser} "
-                    ) + f"label_format {label_fmt}"
-                    filter_fmt = " " + self.and_token + " "
-                    field_ref_filters_expression = (
-                        f" | {filter_fmt.join(field_ref_filters)}"
-                    )
-
-                query = (
-                    self.deferred_separator.join(standard_deferred)
-                    + (" " + query if len(query) > 0 else "")
-                    + field_ref_expression
-                    + field_ref_filters_expression
-                )
-                # Since we've already processed the deferred parts, we can clear them
-                state.deferred.clear()
-            if rule.fields and len(rule.fields) > 0:
-                line_fmt_fields = " ".join(
-                    "{{." + sanitize_label_key(field) + "}}" for field in rule.fields
-                )
-                query = query + f' | line_format "{line_fmt_fields}"'
-            # Select an appropriate source based on the logsource
-            query = self.select_log_stream(rule) + " " + query
-            return super().finalize_query(rule, query, index, state, output_format)
-        elif isinstance(rule, SigmaCorrelationRule):
-            return super().finalize_query(rule, query, index, state, output_format)
-        else:
-            raise NotImplementedError(
-                "Rule type is not supported by backend."
-            )
-
-    def finalize_query_default(
-        self, rule: SigmaRule, query: str, index: int, state: ConversionState
-    ) -> str:
-        return query
-
-    def finalize_output_default(self, queries: List[str]) -> List[str]:
-        return list(queries)
-
-    def finalize_query_ruler(
-        self, rule: SigmaRule, query: str, index: int, state: ConversionState
-    ) -> Dict[str, Any]:
-        """Use information from the Sigma rule to produce human readable information for
-        an alert."""
-        alert = self.field_replace_pattern.sub("_", rule.title).strip("_")
-        ruler = {
-            "alert": alert,
-            "annotations": {"description": rule.description, "summary": rule.title},
-            "expr": f"sum(count_over_time({query} [1m])) or vector(0) > 0",
-            "labels": {},
-        }
-        # mypy type: ignores because types here are unnecessary
-        if rule.author:
-            ruler["annotations"]["author"] = rule.author  # type: ignore
-        if rule.level:
-            ruler["labels"]["severity"] = rule.level.name.lower()  # type: ignore
-        return ruler
-
-    def finalize_output_ruler(self, queries: List[Dict[str, Any]]) -> str:
-        """Produce a collection of alert queries bundled together in a single Loki ruler
-        YAML format."""
-        rules = {"groups": [{"name": "Sigma rules", "rules": queries}]}
-        return dump(rules)
+import copy
+import math
+import re
+from dataclasses import dataclass
+from difflib import SequenceMatcher
+from enum import Enum, auto
+from typing import (
+    Any,
+    ClassVar,
+    Deque,
+    Dict,
+    List,
+    NamedTuple,
+    Optional,
+    Pattern,
+    Tuple,
+    Union,
+)
+
+from sigma.conditions import (
+    ConditionAND,
+    ConditionFieldEqualsValueExpression,
+    ConditionItem,
+    ConditionNOT,
+    ConditionOR,
+    ConditionValueExpression,
+    ParentChainMixin,
+    ConditionType,
+)
+from sigma.conversion.base import TextQueryBackend
+from sigma.conversion.deferred import DeferredQueryExpression
+from sigma.conversion.state import ConversionState
+from sigma.correlations import SigmaCorrelationRule, SigmaCorrelationTypeLiteral
+from sigma.exceptions import SigmaFeatureNotSupportedByBackendError, SigmaError
+from sigma.pipelines.loki import LokiCustomAttributes
+from sigma.processing.pipeline import ProcessingPipeline
+from sigma.rule import SigmaRule
+from sigma.types import (
+    SigmaBool,
+    SigmaCasedString,
+    SigmaCompareExpression,
+    SigmaCIDRExpression,
+    SigmaExpansion,
+    SigmaRegularExpression,
+    SigmaString,
+    SigmaNull,
+    SigmaNumber,
+    SigmaFieldReference,
+)
+from warnings import warn
+from yaml import dump
+
+from sigma.shared import (
+    sanitize_label_key,
+    quote_string_value,
+    join_or_values_re,
+    escape_and_quote_re,
+    convert_str_to_re,
+)
+
+Conditions = Union[
+    ConditionItem,
+    ConditionNOT,
+    ConditionOR,
+    ConditionAND,
+    ConditionFieldEqualsValueExpression,
+    ConditionValueExpression,
+]
+
+
+class LogQLLogParser(
+    Enum
+):  # would be a little nicer as a StrEnum, requires Python 3.11
+    """The different log parsers available in LogQL.
+
+    See: https://grafana.com/docs/loki/latest/logql/log_queries/#parser-expression"""
+
+    JSON = "json"
+    LOGFMT = "logfmt"
+    PATTERN = "pattern"
+    REGEXP = "regexp"
+    UNPACK = "unpack"
+
+    def __str__(self):
+        return self.value
+
+
+class LogQLDeferredType:
+    """The different types of deferred expressions that can be created by this backend"""
+
+    STR = auto()
+    CIDR = auto()
+    REGEXP = auto()
+    OR_STR = auto()
+    FIELD_REF = auto()
+
+
+@dataclass
+class LogQLDeferredUnboundStrExpression(DeferredQueryExpression):
+    """'Defer' unbounded matching to pipelined command **BEFORE** main search expression."""
+
+    value: str
+    op: str = "|="  # default to matching
+
+    def negate(self) -> DeferredQueryExpression:
+        self.op = LogQLBackend.negated_line_filter_operator[self.op]
+        return self
+
+    def finalize_expression(self) -> str:
+        return f"{self.op} {self.value}"
+
+
+@dataclass
+class LogQLDeferredUnboundCIDRExpression(DeferredQueryExpression):
+    """'Defer' unbounded matching of CIDR to pipelined command **BEFORE** main search expression."""
+
+    ip: str
+    op: str = "|="  # default to matching
+
+    def negate(self) -> DeferredQueryExpression:
+        self.op = LogQLBackend.negated_line_filter_operator[self.op]
+        return self
+
+    def finalize_expression(self) -> str:
+        return f'{self.op} ip("{self.ip}")'
+
+
+@dataclass
+class LogQLDeferredUnboundRegexpExpression(DeferredQueryExpression):
+    """'Defer' unbounded matching of regex to pipelined command **BEFORE** main search
+    expression."""
+
+    regexp: str
+    op: str = "|~"  # default to matching
+
+    def negate(self) -> DeferredQueryExpression:
+        self.op = LogQLBackend.negated_line_filter_operator[self.op]
+        return self
+
+    def finalize_expression(self) -> str:
+        if "`" in self.regexp:
+            value = '"' + SigmaRegularExpression(self.regexp).escape(('"',)) + '"'
+        else:
+            value = "`" + self.regexp + "`"
+        return f"{self.op} {value}"
+
+
+@dataclass
+class LogQLDeferredOrUnboundExpression(DeferredQueryExpression):
+    """'Defer' unbounded OR matching to pipelined command **BEFORE** main search expression."""
+
+    exprs: List[Union[SigmaString, SigmaRegularExpression]]
+    op: str = "|~"  # default to matching
+    case_insensitive: bool = True
+
+    def negate(self) -> DeferredQueryExpression:
+        self.op = LogQLBackend.negated_line_filter_operator[self.op]
+        return self
+
+    def finalize_expression(self) -> str:
+        return f"{self.op} {join_or_values_re(self.exprs, self.case_insensitive)}"
+
+
+@dataclass
+class LogQLDeferredFieldRefExpression(DeferredQueryExpression):
+    """'Defer' field reference matching to pipelined command **AFTER** main search expression."""
+
+    field: str
+    value: str
+    field_tracker: int
+
+    def finalize_expression(self) -> str:
+        return f"match_{self.field_tracker}=`{{{{ if eq .{self.field} .{self.value} }}}}true{{{{ else }}}}false{{{{ end }}}}`"
+
+
+@dataclass
+class LogQLDeferredFieldRefFilterExpression(DeferredQueryExpression):
+    """
+    'Defer' field reference matching to after the label_format expressions
+    """
+
+    field_tracker: int
+    op = "true"
+
+    def negate(self) -> DeferredQueryExpression:
+        self.op = "false"
+        return self
+
+    def finalize_expression(self) -> str:
+        return f"match_{self.field_tracker}=`{self.op}`"
+
+
+LogQLLineFilterInfo = NamedTuple(
+    "LogQLLineFilterInfo",
+    [("value", str), ("negated", bool), ("deftype", auto)],
+)
+
+
+class LogQLBackend(TextQueryBackend):
+    """Loki LogQL query backend. Generates LogQL queries as described in the Loki documentation:
+
+    https://grafana.com/docs/loki/latest/logql/log_queries/"""
+
+    # The backend generates grouping if required
+    name: ClassVar[str] = "Grafana Loki"
+    identifier: ClassVar[str] = "loki"
+    formats: ClassVar[Dict[str, str]] = {
+        "default": "Plain Loki queries",
+        "ruler": "Loki 'ruler' output format for generating alerts",
+    }
+    requires_pipeline: ClassVar[bool] = False
+
+    # Operator precedence: tuple of Condition{AND,OR} in order of precedence.
+    # LogQL lacks a NOT operator - is replicated by applying De Morgan's laws instead
+    # mypy type: ignore required as the annotation on precedence requires 3 ConditionItems
+    precedence: ClassVar[Tuple[ConditionItem, ConditionItem]] = (
+        ConditionAND,
+        ConditionOR,
+    )  # type: ignore[assignment]
+    # Expression for precedence override grouping as format string with {expr} placeholder
+    group_expression: ClassVar[str] = "({expr})"
+
+    # Generated query tokens
+    token_separator: str = " "  # separator inserted between all boolean operators
+    or_token: ClassVar[str] = "or"
+    and_token: ClassVar[str] = "and"
+
+    # Rather than picking between "s and `s, defaulting to `s
+    str_quote: ClassVar[str] = "`"
+    escape_char: ClassVar[str] = "\\"
+    add_escaped: ClassVar[str] = "\\"
+    filter_chars: ClassVar[str] = ""
+
+    field_replace_pattern: ClassVar[Pattern] = re.compile("[^a-zA-Z0-9_:]+")
+    anchor_replace_pattern: ClassVar[Pattern] = re.compile(
+        "^(?P<ext>\\(\\?[^)]\\))?(?P<start>\\^)?(?P<body>.*?)(?P<end>\\$)?$"
+    )
+
+    negated_line_filter_operator: ClassVar[Dict[str, str]] = {
+        "|=": "!=",
+        "!=": "|=",
+        "|~": "!~",
+        "!~": "|~",
+    }
+
+    current_templates: ClassVar[Union[bool, None]] = None
+    # Leave this to be set by the below function
+    eq_token: ClassVar[str]
+    field_null_expression: ClassVar[str]
+    re_expression: ClassVar[str]
+    re_flag_prefix: bool = True
+    cidr_expression: ClassVar[str]
+    compare_op_expression: ClassVar[str]
+    compare_operators: ClassVar[Dict[SigmaCompareExpression.CompareOperators, str]]
+    case_sensitive_match_expression: ClassVar[str]
+    field_exists_expression: ClassVar[str]
+    field_not_exists_expression: ClassVar[str]
+
+    @staticmethod
+    def set_expression_templates(negated: bool) -> None:
+        """When converting field expressions, the TextBackend class uses the below
+        variables to format the rule. As LogQL applies negation directly via
+        expressions, we need to dynamically update these depending on whether the
+        expression was negated or not."""
+        if negated == LogQLBackend.current_templates:
+            return  # nothing to do!
+
+        # Set the expression templates regardless of the negation state
+        LogQLBackend.compare_op_expression = "{field}{operator}{value}"
+
+        if negated:
+            LogQLBackend.eq_token = "!="
+            LogQLBackend.field_null_expression = "{field}!=``"
+            LogQLBackend.re_expression = "{field}!~{regex}"
+            LogQLBackend.cidr_expression = '{field}!=ip("{value}")'
+            LogQLBackend.compare_operators = {
+                SigmaCompareExpression.CompareOperators.LT: ">=",
+                SigmaCompareExpression.CompareOperators.LTE: ">",
+                SigmaCompareExpression.CompareOperators.GT: "<=",
+                SigmaCompareExpression.CompareOperators.GTE: "<",
+            }
+            LogQLBackend.case_sensitive_match_expression = "{field}!={value}"
+            LogQLBackend.field_exists_expression = '{field}=""'
+            LogQLBackend.field_not_exists_expression = '{field}!=""'
+        else:
+            LogQLBackend.eq_token = "="
+            LogQLBackend.field_null_expression = "{field}=``"
+            LogQLBackend.re_expression = "{field}=~{regex}"
+            LogQLBackend.cidr_expression = '{field}=ip("{value}")'
+            LogQLBackend.compare_operators = {
+                SigmaCompareExpression.CompareOperators.LT: "<",
+                SigmaCompareExpression.CompareOperators.LTE: "<=",
+                SigmaCompareExpression.CompareOperators.GT: ">",
+                SigmaCompareExpression.CompareOperators.GTE: ">=",
+            }
+            LogQLBackend.case_sensitive_match_expression = "{field}={value}"
+            LogQLBackend.field_exists_expression = '{field}!=""'
+            LogQLBackend.field_not_exists_expression = '{field}=""'
+
+        # Cache the state of these variables, so we don't keep setting them needlessly
+        LogQLBackend.current_templates = negated
+
+    # LogQL does not support wildcards, but we convert them to regular expressions
+    # Character used as multi-character wildcard (replaced with .*)
+    wildcard_multi: ClassVar[str] = "*"
+    # Character used as single-character wildcard (replaced with .)
+    wildcard_single: ClassVar[str] = "?"
+
+    # Regular expressions
+    re_escape_char: ClassVar[str] = "\\"
+    # mypy type: ignore required due to incorrect typing on TextQueryBackend
+    re_escape: ClassVar[Tuple[str]] = ()  # type: ignore[assignment]
+
+    unbound_value_str_expression: ClassVar[str] = "{value}"
+    unbound_value_num_expression: ClassVar[str] = "{value}"
+    unbound_value_re_expression: ClassVar[str] = "{value}"
+    unbound_value_cidr_expression: ClassVar[str] = '|= ip("{value}")'
+
+    deferred_start: ClassVar[str] = ""
+    deferred_separator: ClassVar[str] = " "
+    deferred_only_query: ClassVar[str] = ""
+
+    # Correlation rule support
+    correlation_methods = {"default": "Use LogQL metric queries to correlate events"}
+    event_count_correlation_query = {
+        "default": "{aggregate} {condition}",
+    }
+    value_count_correlation_query = {
+        "default": "{aggregate} {condition}",
+    }
+    correlation_search_single_rule_expression = "{query}"
+    event_count_aggregation_expression = {
+        "default": "sum{groupby}(count_over_time({search} [{timespan}]))",
+    }
+    # Note: here groupby includes field appended to the end, due to the overriden implementation of
+    #       convert_correlation_aggregation_from_template
+    value_count_aggregation_expression = {
+        "default": "count without ({field}) (sum{groupby}(count_over_time({search} [{timespan}])))",
+    }
+    # Loki supports all the default time span specifiers (s, m, h, d) defined for correlation rules
+    timespan_mapping = {}
+    groupby_expression = {
+        "default": " by ({fields}) ",
+    }
+    groupby_field_expression = {
+        "default": "{field}",
+    }
+    groupby_field_expression_joiner = {
+        "default": ", ",
+    }
+    event_count_condition_expression = {
+        "default": "{op} {count}",
+    }
+    value_count_condition_expression = {
+        "default": "{op} {count}",
+    }
+
+    # Loki-specific functionality
+    add_line_filters: bool = False
+    case_sensitive: bool = False
+
+    # Field Ref Match Tracker
+    field_ref_tracker: int = 0
+
+    def __init__(
+        self,
+        processing_pipeline: Optional[ProcessingPipeline] = None,
+        collect_errors: bool = False,
+        add_line_filters: Union[bool, str] = False,
+        case_sensitive: Union[bool, str] = False,
+    ):
+        super().__init__(processing_pipeline, collect_errors)
+        # mypy type: ignore required due to incorrect typing on Backend
+        self.last_processing_pipeline: Optional[
+            ProcessingPipeline
+        ] = processing_pipeline  # type: ignore[assignment]
+
+        if isinstance(add_line_filters, bool):
+            self.add_line_filters = add_line_filters
+        else:
+            self.add_line_filters = add_line_filters.lower() == "true"
+        if isinstance(case_sensitive, bool):
+            self.case_sensitive = case_sensitive
+        else:
+            self.case_sensitive = case_sensitive.lower() == "true"
+
+    # Loki-specific functions
+
+    def select_log_parser(self, rule: SigmaRule) -> Union[str, LogQLLogParser]:
+        """Select a relevant log parser based on common approaches to ingesting data into Loki.
+        Currently defaults to logfmt, but will use the json parser for Windows, Azure and Zeek
+        signatures."""
+        if LokiCustomAttributes.PARSER.value in rule.custom_attributes:
+            return rule.custom_attributes[LokiCustomAttributes.PARSER.value]
+        # TODO: this currently supports two commonly used formats -
+        # more advanced parser formats would be required/more efficient for other sources
+        if rule.logsource.product in ("windows", "azure", "zeek"):
+            # Most Windows log data comes from EventLog, and both Promtail and FluentD
+            # exporters produce JSON output for Loki.
+            # Azure log data also arrives in Loki in JSON format, via the Logstash exporter
+            # - Note: if you are using the Azure data source in Grafana, the query language
+            # is Kusto QL
+            # Zeek's default log file format (TSV) is not clearly supported by promtail/loki - but
+            # fortunately Zeek also offers a JSON format alternative.
+            # See:
+            #  - https://grafana.com/docs/loki/latest/clients/promtail/scraping/#windows-event-log  # noqa: E501
+            #  - https://blog.e-mundo.de/post/painless-and-secure-windows-event-log-delivery-with-fluent-bit-loki-and-grafana/  # noqa: E501
+            #  - https://www.elastic.co/guide/en/logstash/current/plugins-inputs-azure_event_hubs.html  # noqa: E501
+            #  - https://docs.zeek.org/en/master/log-formats.html#zeek-json-format-logs
+            return LogQLLogParser.JSON
+        # default to logfmt - relevant for auditd, and many other applications
+        return LogQLLogParser.LOGFMT
+
+    def select_log_stream(self, rule: SigmaRule) -> str:
+        """Select a logstream based on the logsource information included within a rule and
+        following the assumptions described in select_log_parser."""
+        if LokiCustomAttributes.LOGSOURCE_SELECTION.value in rule.custom_attributes:
+            return rule.custom_attributes[
+                LokiCustomAttributes.LOGSOURCE_SELECTION.value
+            ]
+        logsource = rule.logsource
+        if logsource.product == "windows":
+            return '{job=~"eventlog|winlog|windows|fluentbit.*"}'
+        if logsource.product == "azure":
+            return '{job="logstash"}'
+        # By default, bring back all log streams
+        return '{job=~".+"}'
+
+    def partition_rule(
+        self, condition: Conditions, partitions: int
+    ) -> List[Conditions]:
+        """Given a rule that is (probably) going to generate a query that is longer
+        than the maximum query length for LogQL, break it into smaller conditions, by
+        identifying the highest level OR in the parse tree and equally dividing its
+        arguments between copies of the same rule.
+
+        Notes:
+            This code makes a number of assumptions about a rule:
+             - a rule contains at least one OR (warning if one can't be found)
+             - all arguments of the top-OR are same length (likely a bad assumption!)
+             - if we had multiple parsed_conditions, they each need processing
+               separately
+        """
+        new_conditions: List[Conditions] = []
+        for part_ind in range(partitions):
+            condition_copy = copy.deepcopy(condition)
+            # Find the top-OR and partition it
+            found_or = False
+            conditions = Deque[ParentChainMixin]()
+            conditions.append(condition_copy)
+            while conditions:
+                # breadth-first search the parse tree to find the highest OR
+                cond = conditions.popleft()
+                if isinstance(cond, ConditionOR):
+                    arg_count = len(cond.args)
+                    # If we need more partitions than arguments to the top OR, try with
+                    # just that many
+                    if arg_count < partitions:
+                        warn(
+                            f"Too few arguments to highest OR, reducing partition "
+                            f"count to {arg_count}",
+                        )
+                        return self.partition_rule(condition, arg_count)
+                    start = part_ind * int(arg_count / partitions)
+                    end = (part_ind + 1) * int(arg_count / partitions)
+                    cond.args = cond.args[start:end]
+                    found_or = True
+                    break
+                if isinstance(cond, ConditionItem):
+                    for arg in cond.args:
+                        conditions.append(arg)
+            if not found_or:
+                # No OR statement within the large query, so probably no way of
+                # dividing query
+                warn(
+                    "Cannot partition a rule that exceeds query length limits "
+                    "due to lack of ORs",
+                )
+                return [condition]
+            new_conditions.append(condition_copy)
+        return new_conditions
+
+    def convert_field_expression_to_line_filter(
+        self,
+        expr: ConditionFieldEqualsValueExpression,
+        log_parser: Union[str, LogQLLogParser],
+    ) -> Optional[LogQLLineFilterInfo]:
+        """Given a field expression, attempt to convert it into a valid line filter
+        that can be added to a query to improve its performance without reducing the
+        number of results that will be produced by that query. Returns None if no such
+        filter can be created."""
+        # Can only use negation of expressions if the log format includes the field
+        # name in the log line
+        if log_parser is LogQLLogParser.LOGFMT and isinstance(
+            expr.value, (SigmaString, SigmaNumber, SigmaBool, SigmaNull)
+        ):
+            value = "" if isinstance(expr.value, SigmaNull) else str(expr.value)
+            return LogQLLineFilterInfo(
+                value=f"{expr.field}={value}",
+                negated=getattr(expr, "negated", False),
+                deftype=LogQLDeferredType.STR,
+            )
+        elif isinstance(
+            expr.value, (SigmaString, SigmaNumber, SigmaBool)
+        ) and not getattr(expr, "negated", False):
+            return LogQLLineFilterInfo(
+                value=str(expr.value),
+                negated=getattr(expr, "negated", False),
+                deftype=LogQLDeferredType.STR,
+            )
+        elif isinstance(expr.value, SigmaRegularExpression):
+            # Could include field name if entries are logfmt and doesn't start with wildcard
+            regexp = expr.value.regexp
+            anchors = LogQLBackend.anchor_replace_pattern.match(expr.value.regexp)
+            if (
+                anchors
+                and anchors.group("body")
+                and (anchors.group("start") or anchors.group("end"))
+            ):
+                regexp = (
+                    anchors.group("ext") if anchors.group("ext") else ""
+                ) + anchors.group("body")
+            return LogQLLineFilterInfo(
+                value=regexp,
+                negated=getattr(expr, "negated", False),
+                deftype=LogQLDeferredType.REGEXP,
+            )
+        elif isinstance(expr.value, SigmaCIDRExpression):
+            # Could include field name if entries are logfmt
+            return LogQLLineFilterInfo(
+                value=expr.value.cidr,
+                negated=getattr(expr, "negated", False),
+                deftype=LogQLDeferredType.CIDR,
+            )
+        else:
+            # Can't necessarily assume the field will appear in the log file for an
+            # arbitary log format
+            return None
+
+    def find_longest_common_string_line_filter(
+        self,
+        candidates: List[Optional[LogQLLineFilterInfo]],
+        log_parser: Union[str, LogQLLogParser],
+    ) -> Optional[LogQLLineFilterInfo]:
+        """Finds the longest line filter that will match all of the candidate line
+        filters provided, using difflib's SequenceMatcher to find the relevant
+        string. All candidate values cannot be None, must not be negated, and must be
+        string values."""
+        # If, for *any* of the candidates, no valid line filter was generated, they are
+        # negated, or they are not strings, we cannot ensure that the generated filter
+        # will necessarily catch all arguments and we must return no filter
+        any_issues = any(
+            (
+                cand is None
+                or getattr(cand, "negated", False)
+                or cand.deftype is not LogQLDeferredType.STR
+            )
+            for cand in candidates
+        )
+        if any_issues:
+            return None
+        matcher = None
+        match = None
+        value = None
+        # Finding the longest common substring of a list of strings, by repeatedly
+        # calling SequenceMatcher's find_longest_match. The 1st candidate is cached
+        # in the 2nd sequence (b), then following candidates are set as the 1st
+        # sequence (a). The longest match between a and b is then found, each time
+        # reducing the search region of b based on the previous match.
+        # See: https://docs.python.org/3/library/difflib.html#difflib.SequenceMatcher
+        for cand in candidates:
+            if matcher is None:
+                # First iteration: initialise sequence matcher with the first
+                # candidate as sequence 2
+                # mypy doesn't spot that the previous check will prevent cand = None
+                value = cand.value  # type: ignore
+                matcher = SequenceMatcher(None, b=value)
+            else:
+                # Subsequent iterations: use the current candidate as sequence 1
+                matcher.set_seq1(cand.value)
+                # If we've previously found a match, only use the current matched
+                # region in b for this search, otherwise use the whole string
+                blo = match.b if match else 0
+                bhi = match.b + match.size if match else len(value)
+                match = matcher.find_longest_match(0, len(cand.value), blo, bhi)
+                # If the current match length is 0, there was no common substring
+                # between all of the candidates found using this greedy strategy
+                if match.size == 0:
+                    return None
+        if matcher and match:
+            start = match.b
+            end = match.b + match.size
+            return LogQLLineFilterInfo(
+                value=value[start:end],
+                negated=False,
+                deftype=LogQLDeferredType.STR,
+            )
+        return None
+
+    def generate_candidate_line_filter(
+        self, cond: ParentChainMixin, log_parser: Union[str, LogQLLogParser]
+    ) -> Optional[LogQLLineFilterInfo]:
+        """Given a condition, attempt to find the longest string in queries that could
+        be used as line filters, which should improve the overall performance of the
+        generated Loki queries."""
+        if isinstance(cond, ConditionFieldEqualsValueExpression):
+            return self.convert_field_expression_to_line_filter(cond, log_parser)
+        # AND clauses: any of the values could be true - so pick the longest one
+        if isinstance(cond, ConditionAND):
+            candidates = [
+                self.generate_candidate_line_filter(arg, log_parser)
+                for arg in cond.args
+            ]
+            longest = None
+            for cand in candidates:
+                if cand and (longest is None or len(cand.value) > len(longest.value)):
+                    longest = cand
+            return longest
+        # OR clauses: all of the values must be possible, so we can use the LCS of
+        # them all
+        elif isinstance(cond, ConditionOR):
+            candidates = [
+                self.generate_candidate_line_filter(arg, log_parser)
+                for arg in cond.args
+            ]
+            # The longest common substring of all the arguments is permissible as a
+            # line filter, as every candidate must contain at least that string
+            return self.find_longest_common_string_line_filter(candidates, log_parser)
+        else:  # pragma: no cover
+            # The above should cover all existing Sigma classes, but just in case...
+            # (Helpful for spotting ConditionNOTs that somehow got through)
+            raise SigmaError(
+                f"Unhandled type by Loki backend: {str(cond.__class__.__name__)}"
+            )
+
+    def update_parsed_conditions(
+        self, condition: Conditions, negated: bool = False
+    ) -> Conditions:
+        """Do a depth-first recursive search of the parsed items and update conditions
+        to meet LogQL's structural requirements:
+
+        - LogQL does not support wildcards in strings, so we convert them instead to
+          regular expressions
+        - LogQL does case sensitive searches by default, but Sigma strings are case
+          insensitive, so to be fully spec compliant, we have to convert them into
+          regular expressions with a leading (?i) flag
+          - to enforce case_sensitive matching, rather than the Sigma default, set
+            case_sensitive to True
+        - LogQL does not support NOT operators, so we use De Morgan's law to push the
+          negation down the tree (flipping ANDs and ORs and swapping operators, i.e.,
+          = becomes !=, etc.)
+        """
+        if isinstance(
+            condition,
+            (ConditionFieldEqualsValueExpression, ConditionValueExpression),
+        ):
+            if (
+                isinstance(condition.value, SigmaString)
+                and (not self.case_sensitive or condition.value.contains_special())
+                and not isinstance(condition.value, SigmaCasedString)
+            ):
+                condition.value = convert_str_to_re(
+                    condition.value,
+                    field_filter=isinstance(
+                        condition, ConditionFieldEqualsValueExpression
+                    ),
+                )
+        if isinstance(condition, ConditionItem):
+            if isinstance(condition, ConditionNOT):
+                negated = not negated
+                # Remove the ConditionNOT as the parent
+                condition.args[0].parent = condition.parent
+                return self.update_parsed_conditions(condition.args[0], negated)
+            elif isinstance(condition, (ConditionAND, ConditionOR)):
+                if negated:
+                    new_condition: ConditionItem
+                    if isinstance(condition, ConditionAND):
+                        new_condition = ConditionOR(condition.args, condition.source)
+                    else:
+                        new_condition = ConditionAND(condition.args, condition.source)
+                    # Update the parent references to reflect the new structure
+                    new_condition.parent = condition.parent
+                    for i in range(len(condition.args)):
+                        condition.args[i].parent = new_condition
+                        condition.args[i] = self.update_parsed_conditions(
+                            condition.args[i], negated
+                        )
+                    setattr(new_condition, "negated", negated)
+                    return new_condition
+                else:
+                    for i in range(len(condition.args)):
+                        condition.args[i] = self.update_parsed_conditions(
+                            condition.args[i], negated
+                        )
+        # Record negation appropriately
+        # NOTE: the negated property does not exist on the above classes,
+        # so using setattr to set it dynamically
+        setattr(condition, "negated", negated)
+        return condition
+
+    # Overriding Sigma TextQueryBackend functionality as necessary
+    def convert_rule(
+        self, rule: SigmaRule, output_format: Optional[str] = None
+    ) -> List[Union[str, DeferredQueryExpression]]:
+        """Convert a single Sigma rule into one or more queries, based on the maximum
+        estimated length of a generated query, and updating the parse tree
+        appropriately.
+        """
+        attempted_conversion = False
+        attempt_shortening = False
+        error_state = "initialising"
+        try:
+            self.last_processing_pipeline = (
+                self.backend_processing_pipeline
+                + self.processing_pipeline
+                + self.output_format_processing_pipeline[
+                    output_format or self.default_format
+                ]
+            )
+
+            error_state = "applying processing pipeline on"
+            self.last_processing_pipeline.apply(rule)  # 1. Apply transformations
+            states = [
+                ConversionState(
+                    processing_state=dict(self.last_processing_pipeline.state)
+                )
+                for _ in rule.detection.parsed_condition
+            ]
+
+            # 1.5. Apply Loki parse tree changes BEFORE attempting to convert a rule
+            # When finalising a query from a condition, the index it is associated with
+            # is the index of the parsed_condition from the rule detection. As this
+            # code may partition one or more of these conditions into multiple
+            # conditions, we explicitly associate them together here so the
+            # relationship can be maintained throughout.
+            conditions: List[Tuple[int, Conditions]] = [
+                (index, self.update_parsed_conditions(cond.parsed))
+                for index, cond in enumerate(rule.detection.parsed_condition)
+            ]
+            shortened_conditions: List[Tuple[int, Conditions]] = []
+            finalized_queries: List[Union[str, DeferredQueryExpression]] = []
+
+            threshold_length = 4096  # 80% of Loki limit (5120) due to query expansion
+            while not attempted_conversion or attempt_shortening:
+                if attempt_shortening:
+                    conditions = shortened_conditions
+                    attempt_shortening = False
+
+                error_state = "converting"
+                # mypy type: ignore required due to ConditionItem (an ABC) being in Conditions
+                queries = [  # 2. Convert condition
+                    (index, self.convert_condition(cond, states[index]))  # type: ignore[arg-type]
+                    for index, cond in conditions
+                ]
+
+                for index, query in queries:
+                    if not states[index].has_deferred() and self.add_line_filters:
+                        # 2.5. Introduce line filters
+                        error_state = "introducing line filters"
+                        log_parser = self.select_log_parser(rule)
+                        candidate_lfs = [
+                            self.generate_candidate_line_filter(cond, log_parser)
+                            for _, cond in conditions
+                        ]
+                        if candidate_lfs and candidate_lfs[0] is not None:
+                            value, negated, def_type = candidate_lfs[0]
+                            line_filter: Optional[DeferredQueryExpression] = None
+                            if def_type is LogQLDeferredType.STR:
+                                line_filter = LogQLDeferredUnboundStrExpression(
+                                    states[index],
+                                    self.convert_value_str(
+                                        SigmaString(value), states[index]
+                                    ),
+                                )
+                            elif def_type is LogQLDeferredType.REGEXP:
+                                line_filter = LogQLDeferredUnboundRegexpExpression(
+                                    states[index], value
+                                )
+                            elif def_type is LogQLDeferredType.CIDR:
+                                line_filter = LogQLDeferredUnboundCIDRExpression(
+                                    states[index], value
+                                )
+                            if line_filter and negated:
+                                line_filter.negate()
+
+                    error_state = "finalizing query for"
+                    final_query = self.finalize_query(
+                        rule,
+                        query,
+                        index,
+                        states[index],
+                        output_format or self.default_format,
+                    )
+                    if isinstance(final_query, str):
+                        if len(final_query) < threshold_length:
+                            # If the query is within the threshold length, all is well
+                            finalized_queries.append(final_query)
+                        elif not attempted_conversion:
+                            # If this is the first pass, try to shorten the condition
+                            shortened_conditions.extend(
+                                (index, cond)  # Ensure the index-cond remain associated
+                                for cond in self.partition_rule(
+                                    conditions[index][1],
+                                    math.ceil(len(final_query) / threshold_length),
+                                )
+                            )
+                            attempt_shortening = True
+                        else:
+                            # Otherwise, produce the query anyway
+                            finalized_queries.append(final_query)
+                    else:
+                        finalized_queries.append(final_query)
+                attempted_conversion = True
+            rule.set_conversion_result(finalized_queries)
+            rule.set_conversion_states(states)
+            if rule._output:
+                return finalized_queries
+            else:
+                return []
+
+        except SigmaError as e:
+            if self.collect_errors:
+                self.errors.append((rule, e))
+                return []
+            else:
+                raise e
+        except Exception as e:  # pragma: no cover
+            # enrich all other exceptions with Sigma-specific context information
+            msg = f" (while {error_state} rule {str(rule.source)})"
+            if len(e.args) > 1:
+                e.args = (e.args[0] + msg,) + e.args[1:]
+            else:
+                e.args = (e.args[0] + msg,)
+            raise
+
+    def convert_value_re(
+        self, r: SigmaRegularExpression, state: ConversionState
+    ) -> str:
+        return escape_and_quote_re(r, self.re_flag_prefix)
+
+    def convert_condition_or(
+        self, cond: ConditionOR, state: ConversionState
+    ) -> Union[str, DeferredQueryExpression]:
+        """Implements OR'd unbounded conditions as a regex that combines the search terms
+        with |s."""
+        unbound_deferred_or = None
+        for arg in cond.args:
+            if isinstance(arg, ConditionValueExpression) and isinstance(
+                arg.value, (SigmaString, SigmaRegularExpression)
+            ):
+                if unbound_deferred_or is None:
+                    unbound_deferred_or = LogQLDeferredOrUnboundExpression(
+                        state, [], "|~", not self.case_sensitive
+                    )
+                    if getattr(cond, "negated", False):
+                        unbound_deferred_or.negate()
+                unbound_deferred_or.exprs.append(arg.value)
+            elif unbound_deferred_or is not None:
+                raise SigmaFeatureNotSupportedByBackendError(
+                    "Operator 'or' not supported by the backend for unbound conditions combined "
+                    "with field conditions",
+                    source=cond.source,
+                )
+        if unbound_deferred_or is not None:
+            return unbound_deferred_or
+        else:
+            joiner = self.token_separator + self.or_token + self.token_separator
+            # mypy type: ignore required as mypy is unable to expand ABC ConditionItem to subclasses
+            return joiner.join(
+                (
+                    converted
+                    for converted in (
+                        (
+                            self.convert_condition(arg, state)  # type: ignore
+                            if isinstance(
+                                arg,
+                                (
+                                    ConditionFieldEqualsValueExpression,
+                                    ConditionValueExpression,
+                                ),
+                            )
+                            or self.compare_precedence(cond, arg)
+                            else self.convert_condition_group(arg, state)
+                        )
+                        for arg in cond.args
+                    )
+                    if converted is not None
+                    and not isinstance(converted, DeferredQueryExpression)
+                    and len(converted) > 0
+                )
+            )
+
+    def convert_condition_and(
+        self, cond: ConditionAND, state: ConversionState
+    ) -> Union[str, DeferredQueryExpression]:
+        """Checks that unbounded conditions are not also being combined with ORs
+        (as we cannot implement such an expression with regexes)."""
+        if cond.parent_condition_chain_contains(ConditionOR):
+            for arg in cond.args:
+                if isinstance(arg, ConditionValueExpression):
+                    raise SigmaFeatureNotSupportedByBackendError(
+                        "Operator 'or' not supported by the backend for unbound conditions "
+                        "combined with 'and'",
+                        source=cond.source,
+                    )
+        joiner = self.token_separator + self.and_token + self.token_separator
+        # mypy type: ignore required as mypy is unable to expand ABC ConditionItem to subclasses
+        return joiner.join(
+            (
+                converted
+                for converted in (
+                    (
+                        self.convert_condition(arg, state)  # type: ignore
+                        if isinstance(
+                            arg,
+                            (
+                                ConditionFieldEqualsValueExpression,
+                                ConditionValueExpression,
+                            ),
+                        )
+                        or self.compare_precedence(cond, arg)
+                        else self.convert_condition_group(arg, state)
+                    )
+                    for arg in cond.args
+                )
+                if converted is not None
+                and not isinstance(converted, DeferredQueryExpression)
+                and len(converted) > 0
+            )
+        )
+
+    def convert_condition_field_eq_field(
+        self, cond: SigmaFieldReference, state: ConversionState
+    ) -> Union[str, DeferredQueryExpression]:
+        """
+        Constructs a condition that compares two fields in a log line to enable us to
+        search for logs where the values of two labels are the same.
+        """
+
+        if isinstance(cond, ConditionFieldEqualsValueExpression):
+            if isinstance(cond.value, SigmaFieldReference):
+                field1, field2 = self.convert_condition_field_eq_field_escape_and_quote(
+                    cond.field, cond.value.field
+                )
+                # This gets added by the base class to the state, so we don't need
+                # to return this here, see __post_init__()
+                LogQLDeferredFieldRefExpression(
+                    state, field1, field2, self.field_ref_tracker
+                )
+                expr = LogQLDeferredFieldRefFilterExpression(
+                    state, self.field_ref_tracker
+                )
+                if getattr(cond, "negated", False):
+                    expr.negate()
+                self.field_ref_tracker += 1
+
+                return expr
+        return ""
+
+    def convert_condition_field_eq_val(
+        self, cond: ConditionFieldEqualsValueExpression, state: ConversionState
+    ) -> Union[str, DeferredQueryExpression]:
+        """Adjust the expression templates based on whether the condition is negated,
+        prior to converting it. Not required for convert_condition_val, as they use
+        deferred expressions, which use a different approach."""
+        LogQLBackend.set_expression_templates(getattr(cond, "negated", False))
+        return super().convert_condition_field_eq_val(cond, state)
+
+    def convert_condition_field_eq_val_str(
+        self, cond: ConditionFieldEqualsValueExpression, state: ConversionState
+    ) -> Union[str, DeferredQueryExpression]:
+        if (
+            not self.case_sensitive
+            and isinstance(cond.value, SigmaString)
+            and len(cond.value) > 0
+        ):
+            cond.value = convert_str_to_re(cond.value, True, True)
+            return super().convert_condition_field_eq_val_re(cond, state)
+        return super().convert_condition_field_eq_val_str(cond, state)
+
+    def convert_condition_field_eq_val_str_case_sensitive(
+        self, cond: ConditionFieldEqualsValueExpression, state: ConversionState
+    ) -> Union[str, DeferredQueryExpression]:
+        """If the cased modifier is combined with startswith/endswith/contains
+        modifiers, Sigma introduces wildcards that are then not handled correctly
+        by Loki. So, in those cases, we convert the string to a regular expression."""
+        if isinstance(cond.value, SigmaString) and cond.value.contains_special():
+            cond.value = convert_str_to_re(cond.value, False, True)
+            return super().convert_condition_field_eq_val_re(cond, state)
+        return super().convert_condition_field_eq_val_str_case_sensitive(cond, state)
+
+    def convert_condition_val_str(
+        self, cond: ConditionValueExpression, state: ConversionState
+    ) -> Union[str, DeferredQueryExpression]:
+        """Converts all unbound wildcard conditions into regular expression queries,
+        replacing wildcards with appropriate regex metacharacters."""
+        if isinstance(cond.value, SigmaString):
+            expr = LogQLDeferredUnboundStrExpression(
+                state, self.convert_value_str(cond.value, state)
+            )
+        else:
+            raise SigmaError("convert_condition_val_str called on non-string value")
+        if getattr(cond, "negated", False):
+            expr.negate()
+        return expr
+
+    def convert_condition_val_num(
+        self, cond: ConditionValueExpression, state: ConversionState
+    ) -> Union[str, DeferredQueryExpression]:
+        """Convert unbound numeric queries into deferred line filters."""
+        expr = LogQLDeferredUnboundStrExpression(state, str(cond.value))
+        if getattr(cond, "negated", False):
+            expr.negate()
+        return expr
+
+    def convert_condition_val_re(  # type: ignore[override]
+        self, cond: ConditionValueExpression, state: ConversionState
+    ) -> Union[None, str, DeferredQueryExpression]:
+        """Convert unbound regular expression queries into deferred line filters. Ignoring mypy
+        warning on return type, as this function may result in removing the condition.
+        """
+        if not isinstance(cond.value, SigmaRegularExpression):
+            raise SigmaError("convert_condition_val_re called on non-regex value")
+        # Strip outer zero-length wildcards (.*), as they are implicit in a Loki line filter
+        # Use a RE to determine if the RE starts and/or ends with .* (ignoring flags ^(?.+))
+        outer_wildcards = re.match(
+            "^(?P<flag>\\(\\?.+\\))?(?P<lead>\\.\\*)?(?P<body>.*?)(?P<trail>\\.\\*)?$",
+            cond.value.regexp,
+        )
+        # Ignoring optional captures, this regex resolves to ^(.*?)$ - which should
+        # capture all possible inputs, but we should check just-in-case
+        if not outer_wildcards:
+            return None  # pragma: no cover
+        if outer_wildcards.group("lead") or outer_wildcards.group("trail"):
+            if len(outer_wildcards.group("body")) > 0:
+                flag = outer_wildcards.group("flag") or ""
+                cond.value.regexp = flag + outer_wildcards.group("body")
+            else:
+                # If there's no value between these wildcards, we can ignore the filter
+                return None
+        expr = LogQLDeferredUnboundStrExpression(
+            state, self.convert_value_re(cond.value, state), "|~"
+        )
+        if getattr(cond, "negated", False):
+            expr.negate()
+        return expr
+
+    def convert_condition_field_eq_expansion(
+        self, cond: ConditionFieldEqualsValueExpression, state: ConversionState
+    ) -> Union[str, DeferredQueryExpression]:
+        """Select appropriate condition to join together field values and push down
+        negation"""
+        if not isinstance(cond.value, SigmaExpansion):
+            raise SigmaError(
+                "convert_condition_field_eq_expansion called on non-expansion value"
+            )
+        is_negated = getattr(cond, "negated", False)
+        LogQLBackend.set_expression_templates(is_negated)
+        exprs = [
+            ConditionFieldEqualsValueExpression(cond.field, value)
+            for value in cond.value.values
+        ]
+        # Fun fact: map(lamdba expr: setattr(expr, "negated", is_negated), exprs)
+        # does nothing!
+        for expr in exprs:
+            setattr(expr, "negated", is_negated)
+        # mypy type: ignore due to List[A] and List[A | B | C] being considered different
+        new_condition: ConditionType
+        if is_negated:
+            new_condition = ConditionAND(exprs, cond.source)  # type: ignore[arg-type]
+        else:
+            new_condition = ConditionOR(exprs, cond.source)  # type: ignore[arg-type]
+        return self.convert_condition(new_condition, state)
+
+    # Loki has strict rules about field (label) names, so use their rules
+    def escape_and_quote_field(self, field_name: str) -> str:
+        """Use Loki's sanitize function to ensure the field name is appropriately escaped."""
+        return sanitize_label_key(field_name)
+
+    # If a string doesn't contain a tilde character, easier to use it to quote strings,
+    # otherwise we will default to using a double quote character, and escape the string
+    # appropriately
+    def convert_value_str(self, s: SigmaString, state: ConversionState) -> str:
+        return quote_string_value(s)
+
+    # Overriding the implementation to provide the query to the aggregation
+    def convert_correlation_aggregation_from_template(
+        self,
+        rule: SigmaCorrelationRule,
+        correlation_type: SigmaCorrelationTypeLiteral,
+        method: str,
+        search: str,
+    ) -> str:
+        templates = getattr(self, f"{correlation_type}_aggregation_expression")
+        if templates is None:
+            raise NotImplementedError(
+                f"Correlation type '{correlation_type}' is not supported by backend."
+            )
+        template = templates[method]
+        # When doing a value_count correlation, Loki must append the value field to the group-by
+        groups = rule.group_by
+        if (
+            correlation_type == "value_count"
+            and rule.condition
+            and rule.condition.fieldref
+        ):
+            if not groups:
+                groups = [rule.condition.fieldref]
+            else:
+                groups.append(rule.condition.fieldref)
+        return template.format(
+            rule=rule,
+            referenced_rules=self.convert_referenced_rules(rule.rules, method),
+            field=rule.condition.fieldref if rule.condition else None,
+            timespan=self.convert_timespan(rule.timespan, method),
+            groupby=self.convert_correlation_aggregation_groupby_from_template(
+                groups, method
+            ),
+            search=search,
+        )
+
+    # Swapping the meaning of "deferred" expressions so they appear at the start of a query,
+    # rather than the end (since this is the recommended approach for LogQL), and add in log
+    # stream selectors & parser
+    def finalize_query(
+        self,
+        rule: SigmaRule,
+        query: Union[str, DeferredQueryExpression],
+        index: int,
+        state: ConversionState,
+        output_format: str,
+    ) -> Union[str, DeferredQueryExpression]:
+        """Complete the conversion of the query, selecting an appropriate log parser if necessary,
+        and pre-pending deferred line filters."""
+        # selecting an appropriate log parser to use
+        log_parser = str(self.select_log_parser(rule))
+        query_log_parser = (
+            f"{'| ' if not log_parser.lstrip().startswith('|') else ''}{log_parser}"
+            f"{' |' if not log_parser.rstrip().endswith('|') else ''}"
+        )
+        if isinstance(query, DeferredQueryExpression):
+            query = self.deferred_only_query
+        elif query is not None and len(query) > 0:
+            query = f"{query_log_parser} {query}"
+        elif query is None:
+            query = ""
+        if state.has_deferred():
+            standard_deferred = [
+                expression.finalize_expression()
+                for expression in state.deferred
+                if not isinstance(
+                    expression,
+                    (
+                        LogQLDeferredFieldRefExpression,
+                        LogQLDeferredFieldRefFilterExpression,
+                    ),
+                )
+            ]
+            field_refs = [
+                expression.finalize_expression()
+                for expression in state.deferred
+                if isinstance(expression, LogQLDeferredFieldRefExpression)
+            ]
+            field_ref_filters = [
+                expression.finalize_expression()
+                for expression in state.deferred
+                if isinstance(expression, LogQLDeferredFieldRefFilterExpression)
+            ]
+            field_ref_expression = ""
+            field_ref_filters_expression = ""
+            if len(field_refs) > 0:
+                label_fmt = ",".join(field_refs)
+                field_ref_expression = (
+                    "| " if len(query) > 0 else f"{query_log_parser} "
+                ) + f"label_format {label_fmt}"
+                filter_fmt = " " + self.and_token + " "
+                field_ref_filters_expression = (
+                    f" | {filter_fmt.join(field_ref_filters)}"
+                )
+
+            query = (
+                self.deferred_separator.join(standard_deferred)
+                + (" " + query if len(query) > 0 else "")
+                + field_ref_expression
+                + field_ref_filters_expression
+            )
+            # Since we've already processed the deferred parts, we can clear them
+            state.deferred.clear()
+        if rule.fields and len(rule.fields) > 0:
+            line_fmt_fields = " ".join(
+                "{{." + sanitize_label_key(field) + "}}" for field in rule.fields
+            )
+            query = query + f' | line_format "{line_fmt_fields}"'
+        # Select an appropriate source based on the logsource
+        query = self.select_log_stream(rule) + " " + query
+        return super().finalize_query(rule, query, index, state, output_format)
+
+    def finalize_query_default(
+        self, rule: SigmaRule, query: str, index: int, state: ConversionState
+    ) -> str:
+        return query
+
+    def finalize_output_default(self, queries: List[str]) -> List[str]:
+        return list(queries)
+
+    def finalize_query_ruler(
+        self, rule: SigmaRule, query: str, index: int, state: ConversionState
+    ) -> Dict[str, Any]:
+        """Use information from the Sigma rule to produce human readable information for
+        an alert."""
+        alert = self.field_replace_pattern.sub("_", rule.title).strip("_")
+        ruler = {
+            "alert": alert,
+            "annotations": {"description": rule.description, "summary": rule.title},
+            "expr": f"sum(count_over_time({query} [1m])) or vector(0) > 0",
+            "labels": {},
+        }
+        # mypy type: ignores because types here are unnecessary
+        if rule.author:
+            ruler["annotations"]["author"] = rule.author  # type: ignore
+        if rule.level:
+            ruler["labels"]["severity"] = rule.level.name.lower()  # type: ignore
+        return ruler
+
+    def finalize_output_ruler(self, queries: List[Dict[str, Any]]) -> str:
+        """Produce a collection of alert queries bundled together in a single Loki ruler
+        YAML format."""
+        rules = {"groups": [{"name": "Sigma rules", "rules": queries}]}
+        return dump(rules)