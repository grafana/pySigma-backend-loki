[tool.poetry]
name = "pySigma-backend-loki"
version = "0.13.0rc1"
description = "pySigma Loki backend"
readme = "README.md"
authors = [
    "Nick Moore <nicholas.moore@grafana.com>",
    "Mostafa Moradian <mostafa.moradian@grafana.com>",
]
license = "AGPL-3.0-only"
repository = "https://github.com/grafana/pySigma-backend-loki"
packages = [{ include = "sigma" }]

[tool.poetry.dependencies]
python = "^3.9"
pysigma = "^1.0.0rc2"

[tool.poetry.group.dev.dependencies]
coverage = "^7.10.6"
mypy = { extras = ["faster-cache"], version = "^1.16.1" }
pytest = "^8.0.0"
<<<<<<< HEAD
pytest-cov = "^4.1.0"
pytest-mypy = "^1.0.0"
=======
pytest-cov = "^7.0.0"
pytest-mypy = "^0.10.3"
>>>>>>> ad293ae3
ruff = "^0.14.0"
types-pyyaml = "^6.0.12"

[tool.ruff]
exclude = ["dist", "build", "env", "venv", ".env", ".venv"]
line-length = 100

[build-system]
requires = ["poetry-core>=1.0.0"]
build-backend = "poetry.core.masonry.api"
<|MERGE_RESOLUTION|>--- conflicted
+++ resolved
@@ -1,38 +1,33 @@
-[tool.poetry]
-name = "pySigma-backend-loki"
-version = "0.13.0rc1"
-description = "pySigma Loki backend"
-readme = "README.md"
-authors = [
-    "Nick Moore <nicholas.moore@grafana.com>",
-    "Mostafa Moradian <mostafa.moradian@grafana.com>",
-]
-license = "AGPL-3.0-only"
-repository = "https://github.com/grafana/pySigma-backend-loki"
-packages = [{ include = "sigma" }]
-
-[tool.poetry.dependencies]
-python = "^3.9"
-pysigma = "^1.0.0rc2"
-
-[tool.poetry.group.dev.dependencies]
-coverage = "^7.10.6"
-mypy = { extras = ["faster-cache"], version = "^1.16.1" }
-pytest = "^8.0.0"
-<<<<<<< HEAD
-pytest-cov = "^4.1.0"
-pytest-mypy = "^1.0.0"
-=======
-pytest-cov = "^7.0.0"
-pytest-mypy = "^0.10.3"
->>>>>>> ad293ae3
-ruff = "^0.14.0"
-types-pyyaml = "^6.0.12"
-
-[tool.ruff]
-exclude = ["dist", "build", "env", "venv", ".env", ".venv"]
-line-length = 100
-
-[build-system]
-requires = ["poetry-core>=1.0.0"]
-build-backend = "poetry.core.masonry.api"
+[tool.poetry]
+name = "pySigma-backend-loki"
+version = "0.13.0rc1"
+description = "pySigma Loki backend"
+readme = "README.md"
+authors = [
+    "Nick Moore <nicholas.moore@grafana.com>",
+    "Mostafa Moradian <mostafa.moradian@grafana.com>",
+]
+license = "AGPL-3.0-only"
+repository = "https://github.com/grafana/pySigma-backend-loki"
+packages = [{ include = "sigma" }]
+
+[tool.poetry.dependencies]
+python = "^3.9"
+pysigma = "^1.0.0rc2"
+
+[tool.poetry.group.dev.dependencies]
+coverage = "^7.10.6"
+mypy = { extras = ["faster-cache"], version = "^1.16.1" }
+pytest = "^8.0.0"
+pytest-cov = "^7.0.0"
+pytest-mypy = "^1.0.0"
+ruff = "^0.14.0"
+types-pyyaml = "^6.0.12"
+
+[tool.ruff]
+exclude = ["dist", "build", "env", "venv", ".env", ".venv"]
+line-length = 100
+
+[build-system]
+requires = ["poetry-core>=1.0.0"]
+build-backend = "poetry.core.masonry.api"